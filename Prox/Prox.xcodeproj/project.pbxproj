// !$*UTF8*$!
{
	archiveVersion = 1;
	classes = {
	};
	objectVersion = 46;
	objects = {

/* Begin PBXBuildFile section */
		392F3D901DD20EAE00B44B01 /* PlacesController.swift in Sources */ = {isa = PBXBuildFile; fileRef = 392F3D8F1DD20EAE00B44B01 /* PlacesController.swift */; };
		392F3D971DD4395000B44B01 /* RemoteConfigDefaults.plist in Resources */ = {isa = PBXBuildFile; fileRef = 392F3D961DD4395000B44B01 /* RemoteConfigDefaults.plist */; };
		39C4EC9D1DDB464200B53B77 /* RemoteConfigKeys.swift in Sources */ = {isa = PBXBuildFile; fileRef = 39C4EC9C1DDB464200B53B77 /* RemoteConfigKeys.swift */; };
		39C4EC9E1DDCA75400B53B77 /* RemoteConfigKeys.swift in Sources */ = {isa = PBXBuildFile; fileRef = 39C4EC9C1DDB464200B53B77 /* RemoteConfigKeys.swift */; };
		39C4EC9F1DDCA75500B53B77 /* RemoteConfigKeys.swift in Sources */ = {isa = PBXBuildFile; fileRef = 39C4EC9C1DDB464200B53B77 /* RemoteConfigKeys.swift */; };
		4F00E2C2201E3A088D934AE0 /* Pods_Prox.framework in Frameworks */ = {isa = PBXBuildFile; fileRef = 29190FCA903C1D1AF4C77316 /* Pods_Prox.framework */; };
		7B0ECE481DD6145500ABBD72 /* LocationMonitor.swift in Sources */ = {isa = PBXBuildFile; fileRef = 7B0ECE471DD6145500ABBD72 /* LocationMonitor.swift */; };
		7B1C657B1DDCA9A90047559C /* FirebaseEventsDatabase.swift in Sources */ = {isa = PBXBuildFile; fileRef = 7B1C657A1DDCA9A90047559C /* FirebaseEventsDatabase.swift */; };
		7B1C657D1DDF28F00047559C /* TimeInterval.swift in Sources */ = {isa = PBXBuildFile; fileRef = 7B1C657C1DDF28F00047559C /* TimeInterval.swift */; };
		7B29E7C31DA3EC360099AF38 /* AppDelegate.swift in Sources */ = {isa = PBXBuildFile; fileRef = 7B29E7C21DA3EC360099AF38 /* AppDelegate.swift */; };
		7B29E7CA1DA3EC360099AF38 /* Assets.xcassets in Resources */ = {isa = PBXBuildFile; fileRef = 7B29E7C91DA3EC360099AF38 /* Assets.xcassets */; };
		7B29E7CD1DA3EC360099AF38 /* LaunchScreen.storyboard in Resources */ = {isa = PBXBuildFile; fileRef = 7B29E7CB1DA3EC360099AF38 /* LaunchScreen.storyboard */; };
		7B29E7D81DA3EC360099AF38 /* ProxTests.swift in Sources */ = {isa = PBXBuildFile; fileRef = 7B29E7D71DA3EC360099AF38 /* ProxTests.swift */; };
		7B29E7E31DA3EC360099AF38 /* ProxUITests.swift in Sources */ = {isa = PBXBuildFile; fileRef = 7B29E7E21DA3EC360099AF38 /* ProxUITests.swift */; };
		7B2EF5871DDF4D7200695515 /* TimeIntervalTests.swift in Sources */ = {isa = PBXBuildFile; fileRef = 7B2EF5861DDF4D7200695515 /* TimeIntervalTests.swift */; };
		7B2EF58E1DE36E8600695515 /* EventsProviderTests.swift in Sources */ = {isa = PBXBuildFile; fileRef = 7B2EF58D1DE36E8600695515 /* EventsProviderTests.swift */; };
		7B48EBDA1DD1F679005C36CB /* GeofenceRegion.swift in Sources */ = {isa = PBXBuildFile; fileRef = 7B48EBD91DD1F679005C36CB /* GeofenceRegion.swift */; };
		7B5095621DB531C0007C54F0 /* PlaceCarousel.swift in Sources */ = {isa = PBXBuildFile; fileRef = 7B5095611DB531C0007C54F0 /* PlaceCarousel.swift */; };
		7B5095651DB531CA007C54F0 /* Place.swift in Sources */ = {isa = PBXBuildFile; fileRef = 7B5095641DB531CA007C54F0 /* Place.swift */; };
		7B5095671DB53378007C54F0 /* PlaceCarouselCollectionViewCell.swift in Sources */ = {isa = PBXBuildFile; fileRef = 7B5095661DB53378007C54F0 /* PlaceCarouselCollectionViewCell.swift */; };
		7B50956B1DB53382007C54F0 /* ReviewContainerView.swift in Sources */ = {isa = PBXBuildFile; fileRef = 7B5095691DB53382007C54F0 /* ReviewContainerView.swift */; };
		7B50956C1DB53382007C54F0 /* ReviewScoreView.swift in Sources */ = {isa = PBXBuildFile; fileRef = 7B50956A1DB53382007C54F0 /* ReviewScoreView.swift */; };
		7B50956E1DB53429007C54F0 /* HorizontalLineView.swift in Sources */ = {isa = PBXBuildFile; fileRef = 7B50956D1DB53429007C54F0 /* HorizontalLineView.swift */; };
		7B5095721DB5352E007C54F0 /* Colors.swift in Sources */ = {isa = PBXBuildFile; fileRef = 7B5095701DB5352E007C54F0 /* Colors.swift */; };
		7B5095731DB5352E007C54F0 /* Fonts.swift in Sources */ = {isa = PBXBuildFile; fileRef = 7B5095711DB5352E007C54F0 /* Fonts.swift */; };
		7B5095751DB62590007C54F0 /* NSLayoutConstraint.swift in Sources */ = {isa = PBXBuildFile; fileRef = 7B5095741DB62590007C54F0 /* NSLayoutConstraint.swift */; };
		7B5095781DB64E76007C54F0 /* TravelTimesProvider.swift in Sources */ = {isa = PBXBuildFile; fileRef = 7B5095771DB64E76007C54F0 /* TravelTimesProvider.swift */; };
		7B50957A1DB65342007C54F0 /* TravelTimesProvider.swift in Sources */ = {isa = PBXBuildFile; fileRef = 7B5095771DB64E76007C54F0 /* TravelTimesProvider.swift */; };
		7B5095811DB65FD4007C54F0 /* TravelTimesTests.swift in Sources */ = {isa = PBXBuildFile; fileRef = 7B5095801DB65FD4007C54F0 /* TravelTimesTests.swift */; };
		7B5095851DB903B7007C54F0 /* DatabaseResult.swift in Sources */ = {isa = PBXBuildFile; fileRef = 7B5095841DB903B7007C54F0 /* DatabaseResult.swift */; };
		7B561BB31DABD5C90096D8BC /* PlaceCarouselHeaderView.swift in Sources */ = {isa = PBXBuildFile; fileRef = 7B561BB21DABD5C90096D8BC /* PlaceCarouselHeaderView.swift */; };
		7B561BBA1DAC02B90096D8BC /* hilton_location.gpx in Resources */ = {isa = PBXBuildFile; fileRef = 7B561BB91DAC02B90096D8BC /* hilton_location.gpx */; };
		7B8651901DBF8544002A666A /* PlaceCarouselViewControllerTests.swift in Sources */ = {isa = PBXBuildFile; fileRef = 7B86518F1DBF8544002A666A /* PlaceCarouselViewControllerTests.swift */; };
		7B8651921DBFAF19002A666A /* PlaceUtilities.swift in Sources */ = {isa = PBXBuildFile; fileRef = 7B8651911DBFAF19002A666A /* PlaceUtilities.swift */; };
		7B8651941DBFAFA8002A666A /* PlaceUtilitiesTests.swift in Sources */ = {isa = PBXBuildFile; fileRef = 7B8651931DBFAFA8002A666A /* PlaceUtilitiesTests.swift */; };
		7B9D15C61DC0D2E70051B760 /* OpenInHelper.swift in Sources */ = {isa = PBXBuildFile; fileRef = 7B9D15C51DC0D2E70051B760 /* OpenInHelper.swift */; };
		7B9D15C81DC0D51C0051B760 /* OpenInFirefoxControllerSwift.swift in Sources */ = {isa = PBXBuildFile; fileRef = 7B9D15C71DC0D51C0051B760 /* OpenInFirefoxControllerSwift.swift */; };
		7B9DA14B1DBE332E00A68C82 /* AppConstants.swift in Sources */ = {isa = PBXBuildFile; fileRef = 7B9DA14A1DBE332E00A68C82 /* AppConstants.swift */; };
		7B9DA1541DBE6ED300A68C82 /* FirebasePlacesDatabase.swift in Sources */ = {isa = PBXBuildFile; fileRef = 7B9DA1521DBE6ED300A68C82 /* FirebasePlacesDatabase.swift */; };
		7B9DA1551DBE6ED300A68C82 /* PlacesDatabase.swift in Sources */ = {isa = PBXBuildFile; fileRef = 7B9DA1531DBE6ED300A68C82 /* PlacesDatabase.swift */; };
		7B9DA1571DBE6EE300A68C82 /* PlaceCarouselViewController.swift in Sources */ = {isa = PBXBuildFile; fileRef = 7B9DA1561DBE6EE300A68C82 /* PlaceCarouselViewController.swift */; };
		7B9DA15A1DBE6F7500A68C82 /* PlaceDetailViewController.swift in Sources */ = {isa = PBXBuildFile; fileRef = 7B9DA1591DBE6F7500A68C82 /* PlaceDetailViewController.swift */; };
		7BA05BE31DD4CC75009AC121 /* EventsDatabase.swift in Sources */ = {isa = PBXBuildFile; fileRef = 7BA05BE21DD4CC75009AC121 /* EventsDatabase.swift */; };
		7BA05BE51DD4CCB1009AC121 /* Event.swift in Sources */ = {isa = PBXBuildFile; fileRef = 7BA05BE41DD4CCB1009AC121 /* Event.swift */; };
		7BA05BE91DD4D149009AC121 /* EventsController.swift in Sources */ = {isa = PBXBuildFile; fileRef = 7BA05BE81DD4D149009AC121 /* EventsController.swift */; };
		7BA05BEB1DD4D602009AC121 /* EventNotificationsManager.swift in Sources */ = {isa = PBXBuildFile; fileRef = 7BA05BEA1DD4D602009AC121 /* EventNotificationsManager.swift */; };
		7BB1CA451DC39756004AEE56 /* ImageCarouselCollectionViewCell.swift in Sources */ = {isa = PBXBuildFile; fileRef = 7BB1CA441DC39756004AEE56 /* ImageCarouselCollectionViewCell.swift */; };
		7BB1CA471DC39FB3004AEE56 /* PlaceDetailsCardViewController.swift in Sources */ = {isa = PBXBuildFile; fileRef = 7BB1CA461DC39FB3004AEE56 /* PlaceDetailsCardViewController.swift */; };
		7BB1CA491DC8C6C5004AEE56 /* MapButton.swift in Sources */ = {isa = PBXBuildFile; fileRef = 7BB1CA481DC8C6C5004AEE56 /* MapButton.swift */; };
		7BD5CC7D1DAFF07E00BCF50D /* GeoFire.m in Sources */ = {isa = PBXBuildFile; fileRef = 7BD5CC741DAFF07E00BCF50D /* GeoFire.m */; };
		7BD5CC7E1DAFF07E00BCF50D /* GFBase32Utils.m in Sources */ = {isa = PBXBuildFile; fileRef = 7BD5CC761DAFF07E00BCF50D /* GFBase32Utils.m */; };
		7BD5CC7F1DAFF07E00BCF50D /* GFGeoHash.m in Sources */ = {isa = PBXBuildFile; fileRef = 7BD5CC781DAFF07E00BCF50D /* GFGeoHash.m */; };
		7BD5CC801DAFF07E00BCF50D /* GFGeoHashQuery.m in Sources */ = {isa = PBXBuildFile; fileRef = 7BD5CC7A1DAFF07E00BCF50D /* GFGeoHashQuery.m */; };
		7BD5CC811DAFF07E00BCF50D /* GFQuery.m in Sources */ = {isa = PBXBuildFile; fileRef = 7BD5CC7C1DAFF07E00BCF50D /* GFQuery.m */; };
		7BD5CC891DB0EB7400BCF50D /* GoogleService-Info.plist in Resources */ = {isa = PBXBuildFile; fileRef = 7BD5CC881DB0EB7400BCF50D /* GoogleService-Info.plist */; };
		7BD5CC8A1DB0EB7400BCF50D /* GoogleService-Info.plist in Resources */ = {isa = PBXBuildFile; fileRef = 7BD5CC881DB0EB7400BCF50D /* GoogleService-Info.plist */; };
		7BD5CC8B1DB0EB7400BCF50D /* GoogleService-Info.plist in Resources */ = {isa = PBXBuildFile; fileRef = 7BD5CC881DB0EB7400BCF50D /* GoogleService-Info.plist */; };
		7C79B23D6CD1B1AC5A860E9E /* Pods_ProxTests.framework in Frameworks */ = {isa = PBXBuildFile; fileRef = 032E1A5B4FC2DB4F395E29E9 /* Pods_ProxTests.framework */; };
		E6101A901DDA45CD00D05B74 /* Data.bundle in Resources */ = {isa = PBXBuildFile; fileRef = E6101A8F1DDA45CD00D05B74 /* Data.bundle */; };
		E6101A911DDA45CD00D05B74 /* Data.bundle in Resources */ = {isa = PBXBuildFile; fileRef = E6101A8F1DDA45CD00D05B74 /* Data.bundle */; };
		E6101A921DDA45CD00D05B74 /* Data.bundle in Resources */ = {isa = PBXBuildFile; fileRef = E6101A8F1DDA45CD00D05B74 /* Data.bundle */; };
		E6101A961DDA481800D05B74 /* CategoriesUtilTests.swift in Sources */ = {isa = PBXBuildFile; fileRef = E6101A951DDA481800D05B74 /* CategoriesUtilTests.swift */; };
		E6101A981DDA7B8500D05B74 /* CategoriesUtil.swift in Sources */ = {isa = PBXBuildFile; fileRef = E6101A971DDA7B8500D05B74 /* CategoriesUtil.swift */; };
<<<<<<< HEAD
		E61252F11DDF761C007E33B7 /* MapPlacesTransition.swift in Sources */ = {isa = PBXBuildFile; fileRef = E61252F01DDF761C007E33B7 /* MapPlacesTransition.swift */; };
=======
		E61831991DE0BDBA00D1810F /* TravelTimesView.swift in Sources */ = {isa = PBXBuildFile; fileRef = E61831981DE0BDBA00D1810F /* TravelTimesView.swift */; };
		E618319B1DE0C57700D1810F /* PlaceDetailsTravelTimesView.swift in Sources */ = {isa = PBXBuildFile; fileRef = E618319A1DE0C57700D1810F /* PlaceDetailsTravelTimesView.swift */; };
>>>>>>> 74a9319b
		E61972141DD28B7A00C9D093 /* PlaceDetailsEventView.swift in Sources */ = {isa = PBXBuildFile; fileRef = E61972131DD28B7A00C9D093 /* PlaceDetailsEventView.swift */; };
		E65857DE1DB69F4200CD18F8 /* ReviewProvider.swift in Sources */ = {isa = PBXBuildFile; fileRef = E65857DD1DB69F4200CD18F8 /* ReviewProvider.swift */; };
		E662FF4A1DC022940042C4A9 /* PlaceDetailsCardView.swift in Sources */ = {isa = PBXBuildFile; fileRef = E662FF491DC022940042C4A9 /* PlaceDetailsCardView.swift */; };
		E662FF4C1DC030170042C4A9 /* PlaceDetailsIconInfoView.swift in Sources */ = {isa = PBXBuildFile; fileRef = E662FF4B1DC030170042C4A9 /* PlaceDetailsIconInfoView.swift */; };
		E662FF4E1DC1861C0042C4A9 /* PlaceDetailsDescriptionView.swift in Sources */ = {isa = PBXBuildFile; fileRef = E662FF4D1DC1861C0042C4A9 /* PlaceDetailsDescriptionView.swift */; };
		E67146361DB54896007A99E4 /* CLLocationManager.swift in Sources */ = {isa = PBXBuildFile; fileRef = E67146351DB54896007A99E4 /* CLLocationManager.swift */; };
		E681E7581DE3562200902CDA /* Animatable.swift in Sources */ = {isa = PBXBuildFile; fileRef = E681E7571DE3562200902CDA /* Animatable.swift */; };
		E68BD90D1DCA9E8E007B51A3 /* DayOfWeekTests.swift in Sources */ = {isa = PBXBuildFile; fileRef = E68BD90C1DCA9E8E007B51A3 /* DayOfWeekTests.swift */; };
		E68BD90F1DCAAD6B007B51A3 /* OpenHoursTests.swift in Sources */ = {isa = PBXBuildFile; fileRef = E68BD90E1DCAAD6B007B51A3 /* OpenHoursTests.swift */; };
		EC42FE32127D2BD0FE36402D /* Pods_ProxUITests.framework in Frameworks */ = {isa = PBXBuildFile; fileRef = D7E6AA9F3734D8F66B0C39F3 /* Pods_ProxUITests.framework */; };
/* End PBXBuildFile section */

/* Begin PBXContainerItemProxy section */
		7B29E7D41DA3EC360099AF38 /* PBXContainerItemProxy */ = {
			isa = PBXContainerItemProxy;
			containerPortal = 7B29E7B71DA3EC360099AF38 /* Project object */;
			proxyType = 1;
			remoteGlobalIDString = 7B29E7BE1DA3EC360099AF38;
			remoteInfo = Prox;
		};
		7B29E7DF1DA3EC360099AF38 /* PBXContainerItemProxy */ = {
			isa = PBXContainerItemProxy;
			containerPortal = 7B29E7B71DA3EC360099AF38 /* Project object */;
			proxyType = 1;
			remoteGlobalIDString = 7B29E7BE1DA3EC360099AF38;
			remoteInfo = Prox;
		};
/* End PBXContainerItemProxy section */

/* Begin PBXFileReference section */
		032E1A5B4FC2DB4F395E29E9 /* Pods_ProxTests.framework */ = {isa = PBXFileReference; explicitFileType = wrapper.framework; includeInIndex = 0; path = Pods_ProxTests.framework; sourceTree = BUILT_PRODUCTS_DIR; };
		0B7888AD8C6E7538A1FCCDD3 /* Pods-ProxTests.enterprise kona.xcconfig */ = {isa = PBXFileReference; includeInIndex = 1; lastKnownFileType = text.xcconfig; name = "Pods-ProxTests.enterprise kona.xcconfig"; path = "../Pods/Target Support Files/Pods-ProxTests/Pods-ProxTests.enterprise kona.xcconfig"; sourceTree = "<group>"; };
		0EA57261799D082127AF0A24 /* Pods-ProxTests.release.xcconfig */ = {isa = PBXFileReference; includeInIndex = 1; lastKnownFileType = text.xcconfig; name = "Pods-ProxTests.release.xcconfig"; path = "../Pods/Target Support Files/Pods-ProxTests/Pods-ProxTests.release.xcconfig"; sourceTree = "<group>"; };
		18F1C6CC1D18EC45A9072FF1 /* Pods-ProxUITests.enterprise.xcconfig */ = {isa = PBXFileReference; includeInIndex = 1; lastKnownFileType = text.xcconfig; name = "Pods-ProxUITests.enterprise.xcconfig"; path = "../Pods/Target Support Files/Pods-ProxUITests/Pods-ProxUITests.enterprise.xcconfig"; sourceTree = "<group>"; };
		1E318DF6890B9E7221222152 /* Pods-Prox.enterprise kona.xcconfig */ = {isa = PBXFileReference; includeInIndex = 1; lastKnownFileType = text.xcconfig; name = "Pods-Prox.enterprise kona.xcconfig"; path = "../Pods/Target Support Files/Pods-Prox/Pods-Prox.enterprise kona.xcconfig"; sourceTree = "<group>"; };
		246E3C4ADD7C4DD2150C111B /* Pods-Prox.release.xcconfig */ = {isa = PBXFileReference; includeInIndex = 1; lastKnownFileType = text.xcconfig; name = "Pods-Prox.release.xcconfig"; path = "../Pods/Target Support Files/Pods-Prox/Pods-Prox.release.xcconfig"; sourceTree = "<group>"; };
		29190FCA903C1D1AF4C77316 /* Pods_Prox.framework */ = {isa = PBXFileReference; explicitFileType = wrapper.framework; includeInIndex = 0; path = Pods_Prox.framework; sourceTree = BUILT_PRODUCTS_DIR; };
		324CE3415A3E66A0F7F7CF54 /* Pods-ProxUITests.release.xcconfig */ = {isa = PBXFileReference; includeInIndex = 1; lastKnownFileType = text.xcconfig; name = "Pods-ProxUITests.release.xcconfig"; path = "../Pods/Target Support Files/Pods-ProxUITests/Pods-ProxUITests.release.xcconfig"; sourceTree = "<group>"; };
		392F3D8F1DD20EAE00B44B01 /* PlacesController.swift */ = {isa = PBXFileReference; fileEncoding = 4; lastKnownFileType = sourcecode.swift; name = PlacesController.swift; path = Data/PlacesController.swift; sourceTree = "<group>"; };
		392F3D961DD4395000B44B01 /* RemoteConfigDefaults.plist */ = {isa = PBXFileReference; fileEncoding = 4; lastKnownFileType = text.plist.xml; path = RemoteConfigDefaults.plist; sourceTree = "<group>"; };
		39C4EC9C1DDB464200B53B77 /* RemoteConfigKeys.swift */ = {isa = PBXFileReference; fileEncoding = 4; lastKnownFileType = sourcecode.swift; path = RemoteConfigKeys.swift; sourceTree = "<group>"; };
		55740F6C4426324FDA569848 /* Pods-Prox.enterprise.xcconfig */ = {isa = PBXFileReference; includeInIndex = 1; lastKnownFileType = text.xcconfig; name = "Pods-Prox.enterprise.xcconfig"; path = "../Pods/Target Support Files/Pods-Prox/Pods-Prox.enterprise.xcconfig"; sourceTree = "<group>"; };
		64E189E4D93A85A43CF269E2 /* Pods-ProxTests.debug.xcconfig */ = {isa = PBXFileReference; includeInIndex = 1; lastKnownFileType = text.xcconfig; name = "Pods-ProxTests.debug.xcconfig"; path = "../Pods/Target Support Files/Pods-ProxTests/Pods-ProxTests.debug.xcconfig"; sourceTree = "<group>"; };
		75091F0A7DE7F3D6E008D07B /* Pods-Prox.debug.xcconfig */ = {isa = PBXFileReference; includeInIndex = 1; lastKnownFileType = text.xcconfig; name = "Pods-Prox.debug.xcconfig"; path = "../Pods/Target Support Files/Pods-Prox/Pods-Prox.debug.xcconfig"; sourceTree = "<group>"; };
		7B0ECE471DD6145500ABBD72 /* LocationMonitor.swift */ = {isa = PBXFileReference; fileEncoding = 4; lastKnownFileType = sourcecode.swift; path = LocationMonitor.swift; sourceTree = "<group>"; };
		7B1C657A1DDCA9A90047559C /* FirebaseEventsDatabase.swift */ = {isa = PBXFileReference; fileEncoding = 4; lastKnownFileType = sourcecode.swift; name = FirebaseEventsDatabase.swift; path = Data/FirebaseEventsDatabase.swift; sourceTree = "<group>"; };
		7B1C657C1DDF28F00047559C /* TimeInterval.swift */ = {isa = PBXFileReference; fileEncoding = 4; lastKnownFileType = sourcecode.swift; name = TimeInterval.swift; path = Extensions/TimeInterval.swift; sourceTree = "<group>"; };
		7B29E7BF1DA3EC360099AF38 /* Prox.app */ = {isa = PBXFileReference; explicitFileType = wrapper.application; includeInIndex = 0; path = Prox.app; sourceTree = BUILT_PRODUCTS_DIR; };
		7B29E7C21DA3EC360099AF38 /* AppDelegate.swift */ = {isa = PBXFileReference; lastKnownFileType = sourcecode.swift; path = AppDelegate.swift; sourceTree = "<group>"; };
		7B29E7C91DA3EC360099AF38 /* Assets.xcassets */ = {isa = PBXFileReference; lastKnownFileType = folder.assetcatalog; path = Assets.xcassets; sourceTree = "<group>"; };
		7B29E7CC1DA3EC360099AF38 /* Base */ = {isa = PBXFileReference; lastKnownFileType = file.storyboard; name = Base; path = Base.lproj/LaunchScreen.storyboard; sourceTree = "<group>"; };
		7B29E7CE1DA3EC360099AF38 /* Info.plist */ = {isa = PBXFileReference; lastKnownFileType = text.plist.xml; path = Info.plist; sourceTree = "<group>"; };
		7B29E7D31DA3EC360099AF38 /* ProxTests.xctest */ = {isa = PBXFileReference; explicitFileType = wrapper.cfbundle; includeInIndex = 0; path = ProxTests.xctest; sourceTree = BUILT_PRODUCTS_DIR; };
		7B29E7D71DA3EC360099AF38 /* ProxTests.swift */ = {isa = PBXFileReference; lastKnownFileType = sourcecode.swift; path = ProxTests.swift; sourceTree = "<group>"; };
		7B29E7D91DA3EC360099AF38 /* Info.plist */ = {isa = PBXFileReference; lastKnownFileType = text.plist.xml; path = Info.plist; sourceTree = "<group>"; };
		7B29E7DE1DA3EC360099AF38 /* ProxUITests.xctest */ = {isa = PBXFileReference; explicitFileType = wrapper.cfbundle; includeInIndex = 0; path = ProxUITests.xctest; sourceTree = BUILT_PRODUCTS_DIR; };
		7B29E7E21DA3EC360099AF38 /* ProxUITests.swift */ = {isa = PBXFileReference; lastKnownFileType = sourcecode.swift; path = ProxUITests.swift; sourceTree = "<group>"; };
		7B29E7E41DA3EC360099AF38 /* Info.plist */ = {isa = PBXFileReference; lastKnownFileType = text.plist.xml; path = Info.plist; sourceTree = "<group>"; };
		7B2EF5861DDF4D7200695515 /* TimeIntervalTests.swift */ = {isa = PBXFileReference; fileEncoding = 4; lastKnownFileType = sourcecode.swift; path = TimeIntervalTests.swift; sourceTree = "<group>"; };
		7B2EF58D1DE36E8600695515 /* EventsProviderTests.swift */ = {isa = PBXFileReference; fileEncoding = 4; lastKnownFileType = sourcecode.swift; path = EventsProviderTests.swift; sourceTree = "<group>"; };
		7B48EBD91DD1F679005C36CB /* GeofenceRegion.swift */ = {isa = PBXFileReference; fileEncoding = 4; lastKnownFileType = sourcecode.swift; path = GeofenceRegion.swift; sourceTree = "<group>"; };
		7B5095611DB531C0007C54F0 /* PlaceCarousel.swift */ = {isa = PBXFileReference; fileEncoding = 4; lastKnownFileType = sourcecode.swift; name = PlaceCarousel.swift; path = PlaceCarousel/PlaceCarousel.swift; sourceTree = "<group>"; };
		7B5095641DB531CA007C54F0 /* Place.swift */ = {isa = PBXFileReference; fileEncoding = 4; lastKnownFileType = sourcecode.swift; path = Place.swift; sourceTree = "<group>"; };
		7B5095661DB53378007C54F0 /* PlaceCarouselCollectionViewCell.swift */ = {isa = PBXFileReference; fileEncoding = 4; lastKnownFileType = sourcecode.swift; name = PlaceCarouselCollectionViewCell.swift; path = PlaceCarousel/PlaceCarouselCollectionViewCell.swift; sourceTree = "<group>"; };
		7B5095691DB53382007C54F0 /* ReviewContainerView.swift */ = {isa = PBXFileReference; fileEncoding = 4; lastKnownFileType = sourcecode.swift; path = ReviewContainerView.swift; sourceTree = "<group>"; };
		7B50956A1DB53382007C54F0 /* ReviewScoreView.swift */ = {isa = PBXFileReference; fileEncoding = 4; lastKnownFileType = sourcecode.swift; path = ReviewScoreView.swift; sourceTree = "<group>"; };
		7B50956D1DB53429007C54F0 /* HorizontalLineView.swift */ = {isa = PBXFileReference; fileEncoding = 4; lastKnownFileType = sourcecode.swift; path = HorizontalLineView.swift; sourceTree = "<group>"; };
		7B5095701DB5352E007C54F0 /* Colors.swift */ = {isa = PBXFileReference; fileEncoding = 4; lastKnownFileType = sourcecode.swift; path = Colors.swift; sourceTree = "<group>"; };
		7B5095711DB5352E007C54F0 /* Fonts.swift */ = {isa = PBXFileReference; fileEncoding = 4; lastKnownFileType = sourcecode.swift; path = Fonts.swift; sourceTree = "<group>"; };
		7B5095741DB62590007C54F0 /* NSLayoutConstraint.swift */ = {isa = PBXFileReference; fileEncoding = 4; lastKnownFileType = sourcecode.swift; name = NSLayoutConstraint.swift; path = Extensions/NSLayoutConstraint.swift; sourceTree = "<group>"; };
		7B5095771DB64E76007C54F0 /* TravelTimesProvider.swift */ = {isa = PBXFileReference; fileEncoding = 4; lastKnownFileType = sourcecode.swift; name = TravelTimesProvider.swift; path = ../Data/TravelTimesProvider.swift; sourceTree = "<group>"; };
		7B5095801DB65FD4007C54F0 /* TravelTimesTests.swift */ = {isa = PBXFileReference; fileEncoding = 4; lastKnownFileType = sourcecode.swift; path = TravelTimesTests.swift; sourceTree = "<group>"; };
		7B5095841DB903B7007C54F0 /* DatabaseResult.swift */ = {isa = PBXFileReference; fileEncoding = 4; lastKnownFileType = sourcecode.swift; name = DatabaseResult.swift; path = Data/DatabaseResult.swift; sourceTree = "<group>"; };
		7B561BB21DABD5C90096D8BC /* PlaceCarouselHeaderView.swift */ = {isa = PBXFileReference; fileEncoding = 4; lastKnownFileType = sourcecode.swift; name = PlaceCarouselHeaderView.swift; path = PlaceCarousel/PlaceCarouselHeaderView.swift; sourceTree = "<group>"; };
		7B561BB91DAC02B90096D8BC /* hilton_location.gpx */ = {isa = PBXFileReference; fileEncoding = 4; lastKnownFileType = text.xml; path = hilton_location.gpx; sourceTree = "<group>"; };
		7B86518F1DBF8544002A666A /* PlaceCarouselViewControllerTests.swift */ = {isa = PBXFileReference; fileEncoding = 4; lastKnownFileType = sourcecode.swift; path = PlaceCarouselViewControllerTests.swift; sourceTree = "<group>"; };
		7B8651911DBFAF19002A666A /* PlaceUtilities.swift */ = {isa = PBXFileReference; fileEncoding = 4; lastKnownFileType = sourcecode.swift; path = PlaceUtilities.swift; sourceTree = "<group>"; };
		7B8651931DBFAFA8002A666A /* PlaceUtilitiesTests.swift */ = {isa = PBXFileReference; fileEncoding = 4; lastKnownFileType = sourcecode.swift; path = PlaceUtilitiesTests.swift; sourceTree = "<group>"; };
		7B9D15C51DC0D2E70051B760 /* OpenInHelper.swift */ = {isa = PBXFileReference; fileEncoding = 4; lastKnownFileType = sourcecode.swift; path = OpenInHelper.swift; sourceTree = "<group>"; };
		7B9D15C71DC0D51C0051B760 /* OpenInFirefoxControllerSwift.swift */ = {isa = PBXFileReference; fileEncoding = 4; lastKnownFileType = sourcecode.swift; name = OpenInFirefoxControllerSwift.swift; path = Utilities/OpenInFirefoxControllerSwift.swift; sourceTree = "<group>"; };
		7B9DA14A1DBE332E00A68C82 /* AppConstants.swift */ = {isa = PBXFileReference; fileEncoding = 4; lastKnownFileType = sourcecode.swift; path = AppConstants.swift; sourceTree = "<group>"; };
		7B9DA1521DBE6ED300A68C82 /* FirebasePlacesDatabase.swift */ = {isa = PBXFileReference; fileEncoding = 4; lastKnownFileType = sourcecode.swift; name = FirebasePlacesDatabase.swift; path = Data/FirebasePlacesDatabase.swift; sourceTree = "<group>"; };
		7B9DA1531DBE6ED300A68C82 /* PlacesDatabase.swift */ = {isa = PBXFileReference; fileEncoding = 4; lastKnownFileType = sourcecode.swift; name = PlacesDatabase.swift; path = Data/PlacesDatabase.swift; sourceTree = "<group>"; };
		7B9DA1561DBE6EE300A68C82 /* PlaceCarouselViewController.swift */ = {isa = PBXFileReference; fileEncoding = 4; lastKnownFileType = sourcecode.swift; name = PlaceCarouselViewController.swift; path = PlaceCarousel/PlaceCarouselViewController.swift; sourceTree = "<group>"; };
		7B9DA1591DBE6F7500A68C82 /* PlaceDetailViewController.swift */ = {isa = PBXFileReference; fileEncoding = 4; lastKnownFileType = sourcecode.swift; path = PlaceDetailViewController.swift; sourceTree = "<group>"; };
		7BA05BE21DD4CC75009AC121 /* EventsDatabase.swift */ = {isa = PBXFileReference; fileEncoding = 4; lastKnownFileType = sourcecode.swift; name = EventsDatabase.swift; path = Data/EventsDatabase.swift; sourceTree = "<group>"; };
		7BA05BE41DD4CCB1009AC121 /* Event.swift */ = {isa = PBXFileReference; fileEncoding = 4; lastKnownFileType = sourcecode.swift; path = Event.swift; sourceTree = "<group>"; };
		7BA05BE81DD4D149009AC121 /* EventsController.swift */ = {isa = PBXFileReference; fileEncoding = 4; lastKnownFileType = sourcecode.swift; name = EventsController.swift; path = Data/EventsController.swift; sourceTree = "<group>"; };
		7BA05BEA1DD4D602009AC121 /* EventNotificationsManager.swift */ = {isa = PBXFileReference; fileEncoding = 4; lastKnownFileType = sourcecode.swift; path = EventNotificationsManager.swift; sourceTree = "<group>"; };
		7BB1CA441DC39756004AEE56 /* ImageCarouselCollectionViewCell.swift */ = {isa = PBXFileReference; fileEncoding = 4; lastKnownFileType = sourcecode.swift; path = ImageCarouselCollectionViewCell.swift; sourceTree = "<group>"; };
		7BB1CA461DC39FB3004AEE56 /* PlaceDetailsCardViewController.swift */ = {isa = PBXFileReference; fileEncoding = 4; lastKnownFileType = sourcecode.swift; path = PlaceDetailsCardViewController.swift; sourceTree = "<group>"; };
		7BB1CA481DC8C6C5004AEE56 /* MapButton.swift */ = {isa = PBXFileReference; fileEncoding = 4; lastKnownFileType = sourcecode.swift; path = MapButton.swift; sourceTree = "<group>"; };
		7BD5CC6D1DAFF07E00BCF50D /* GeoFire.h */ = {isa = PBXFileReference; fileEncoding = 4; lastKnownFileType = sourcecode.c.h; path = GeoFire.h; sourceTree = "<group>"; };
		7BD5CC6E1DAFF07E00BCF50D /* GFCircleQuery.h */ = {isa = PBXFileReference; fileEncoding = 4; lastKnownFileType = sourcecode.c.h; path = GFCircleQuery.h; sourceTree = "<group>"; };
		7BD5CC6F1DAFF07E00BCF50D /* GFQuery.h */ = {isa = PBXFileReference; fileEncoding = 4; lastKnownFileType = sourcecode.c.h; path = GFQuery.h; sourceTree = "<group>"; };
		7BD5CC701DAFF07E00BCF50D /* GFRegionQuery.h */ = {isa = PBXFileReference; fileEncoding = 4; lastKnownFileType = sourcecode.c.h; path = GFRegionQuery.h; sourceTree = "<group>"; };
		7BD5CC711DAFF07E00BCF50D /* GeoFire-Prefix.pch */ = {isa = PBXFileReference; fileEncoding = 4; lastKnownFileType = sourcecode.c.h; path = "GeoFire-Prefix.pch"; sourceTree = "<group>"; };
		7BD5CC731DAFF07E00BCF50D /* GeoFire+Private.h */ = {isa = PBXFileReference; fileEncoding = 4; lastKnownFileType = sourcecode.c.h; path = "GeoFire+Private.h"; sourceTree = "<group>"; };
		7BD5CC741DAFF07E00BCF50D /* GeoFire.m */ = {isa = PBXFileReference; fileEncoding = 4; lastKnownFileType = sourcecode.c.objc; path = GeoFire.m; sourceTree = "<group>"; };
		7BD5CC751DAFF07E00BCF50D /* GFBase32Utils.h */ = {isa = PBXFileReference; fileEncoding = 4; lastKnownFileType = sourcecode.c.h; path = GFBase32Utils.h; sourceTree = "<group>"; };
		7BD5CC761DAFF07E00BCF50D /* GFBase32Utils.m */ = {isa = PBXFileReference; fileEncoding = 4; lastKnownFileType = sourcecode.c.objc; path = GFBase32Utils.m; sourceTree = "<group>"; };
		7BD5CC771DAFF07E00BCF50D /* GFGeoHash.h */ = {isa = PBXFileReference; fileEncoding = 4; lastKnownFileType = sourcecode.c.h; path = GFGeoHash.h; sourceTree = "<group>"; };
		7BD5CC781DAFF07E00BCF50D /* GFGeoHash.m */ = {isa = PBXFileReference; fileEncoding = 4; lastKnownFileType = sourcecode.c.objc; path = GFGeoHash.m; sourceTree = "<group>"; };
		7BD5CC791DAFF07E00BCF50D /* GFGeoHashQuery.h */ = {isa = PBXFileReference; fileEncoding = 4; lastKnownFileType = sourcecode.c.h; path = GFGeoHashQuery.h; sourceTree = "<group>"; };
		7BD5CC7A1DAFF07E00BCF50D /* GFGeoHashQuery.m */ = {isa = PBXFileReference; fileEncoding = 4; lastKnownFileType = sourcecode.c.objc; path = GFGeoHashQuery.m; sourceTree = "<group>"; };
		7BD5CC7B1DAFF07E00BCF50D /* GFQuery+Private.h */ = {isa = PBXFileReference; fileEncoding = 4; lastKnownFileType = sourcecode.c.h; path = "GFQuery+Private.h"; sourceTree = "<group>"; };
		7BD5CC7C1DAFF07E00BCF50D /* GFQuery.m */ = {isa = PBXFileReference; fileEncoding = 4; lastKnownFileType = sourcecode.c.objc; path = GFQuery.m; sourceTree = "<group>"; };
		7BD5CC881DB0EB7400BCF50D /* GoogleService-Info.plist */ = {isa = PBXFileReference; fileEncoding = 4; lastKnownFileType = text.plist.xml; path = "GoogleService-Info.plist"; sourceTree = "<group>"; };
		A62868128BA3BDA4EF8E22F1 /* Pods-ProxTests.enterprise.xcconfig */ = {isa = PBXFileReference; includeInIndex = 1; lastKnownFileType = text.xcconfig; name = "Pods-ProxTests.enterprise.xcconfig"; path = "../Pods/Target Support Files/Pods-ProxTests/Pods-ProxTests.enterprise.xcconfig"; sourceTree = "<group>"; };
		BD2188137E599F03500C7FBD /* Pods-ProxUITests.enterprise kona.xcconfig */ = {isa = PBXFileReference; includeInIndex = 1; lastKnownFileType = text.xcconfig; name = "Pods-ProxUITests.enterprise kona.xcconfig"; path = "../Pods/Target Support Files/Pods-ProxUITests/Pods-ProxUITests.enterprise kona.xcconfig"; sourceTree = "<group>"; };
		D3DA777E1DC2776C009C114E /* BuddyBuildSDK.framework */ = {isa = PBXFileReference; lastKnownFileType = wrapper.framework; name = BuddyBuildSDK.framework; path = ../Pods/BuddyBuildSDK/BuddyBuildSDK.framework; sourceTree = "<group>"; };
		D3DA77821DC289A4009C114E /* Prox-Bridging-Header.h */ = {isa = PBXFileReference; fileEncoding = 4; lastKnownFileType = sourcecode.c.h; path = "Prox-Bridging-Header.h"; sourceTree = "<group>"; };
		D4ACFAE1468306F6BC08DB51 /* Pods-ProxUITests.debug.xcconfig */ = {isa = PBXFileReference; includeInIndex = 1; lastKnownFileType = text.xcconfig; name = "Pods-ProxUITests.debug.xcconfig"; path = "../Pods/Target Support Files/Pods-ProxUITests/Pods-ProxUITests.debug.xcconfig"; sourceTree = "<group>"; };
		D7E6AA9F3734D8F66B0C39F3 /* Pods_ProxUITests.framework */ = {isa = PBXFileReference; explicitFileType = wrapper.framework; includeInIndex = 0; path = Pods_ProxUITests.framework; sourceTree = BUILT_PRODUCTS_DIR; };
		E6101A8F1DDA45CD00D05B74 /* Data.bundle */ = {isa = PBXFileReference; lastKnownFileType = "wrapper.plug-in"; path = Data.bundle; sourceTree = "<group>"; };
		E6101A951DDA481800D05B74 /* CategoriesUtilTests.swift */ = {isa = PBXFileReference; fileEncoding = 4; lastKnownFileType = sourcecode.swift; path = CategoriesUtilTests.swift; sourceTree = "<group>"; };
		E6101A971DDA7B8500D05B74 /* CategoriesUtil.swift */ = {isa = PBXFileReference; fileEncoding = 4; lastKnownFileType = sourcecode.swift; path = CategoriesUtil.swift; sourceTree = "<group>"; };
<<<<<<< HEAD
		E61252F01DDF761C007E33B7 /* MapPlacesTransition.swift */ = {isa = PBXFileReference; fileEncoding = 4; lastKnownFileType = sourcecode.swift; path = MapPlacesTransition.swift; sourceTree = "<group>"; };
=======
		E61831981DE0BDBA00D1810F /* TravelTimesView.swift */ = {isa = PBXFileReference; fileEncoding = 4; lastKnownFileType = sourcecode.swift; path = TravelTimesView.swift; sourceTree = "<group>"; };
		E618319A1DE0C57700D1810F /* PlaceDetailsTravelTimesView.swift */ = {isa = PBXFileReference; fileEncoding = 4; lastKnownFileType = sourcecode.swift; path = PlaceDetailsTravelTimesView.swift; sourceTree = "<group>"; };
>>>>>>> 74a9319b
		E61972131DD28B7A00C9D093 /* PlaceDetailsEventView.swift */ = {isa = PBXFileReference; fileEncoding = 4; lastKnownFileType = sourcecode.swift; path = PlaceDetailsEventView.swift; sourceTree = "<group>"; };
		E65857DD1DB69F4200CD18F8 /* ReviewProvider.swift */ = {isa = PBXFileReference; fileEncoding = 4; lastKnownFileType = sourcecode.swift; path = ReviewProvider.swift; sourceTree = "<group>"; };
		E662FF491DC022940042C4A9 /* PlaceDetailsCardView.swift */ = {isa = PBXFileReference; fileEncoding = 4; lastKnownFileType = sourcecode.swift; path = PlaceDetailsCardView.swift; sourceTree = "<group>"; };
		E662FF4B1DC030170042C4A9 /* PlaceDetailsIconInfoView.swift */ = {isa = PBXFileReference; fileEncoding = 4; lastKnownFileType = sourcecode.swift; path = PlaceDetailsIconInfoView.swift; sourceTree = "<group>"; };
		E662FF4D1DC1861C0042C4A9 /* PlaceDetailsDescriptionView.swift */ = {isa = PBXFileReference; fileEncoding = 4; lastKnownFileType = sourcecode.swift; path = PlaceDetailsDescriptionView.swift; sourceTree = "<group>"; };
		E67146351DB54896007A99E4 /* CLLocationManager.swift */ = {isa = PBXFileReference; fileEncoding = 4; lastKnownFileType = sourcecode.swift; name = CLLocationManager.swift; path = Extensions/CLLocationManager.swift; sourceTree = "<group>"; };
		E681E7571DE3562200902CDA /* Animatable.swift */ = {isa = PBXFileReference; fileEncoding = 4; lastKnownFileType = sourcecode.swift; path = Animatable.swift; sourceTree = "<group>"; };
		E68BD90C1DCA9E8E007B51A3 /* DayOfWeekTests.swift */ = {isa = PBXFileReference; fileEncoding = 4; lastKnownFileType = sourcecode.swift; path = DayOfWeekTests.swift; sourceTree = "<group>"; };
		E68BD90E1DCAAD6B007B51A3 /* OpenHoursTests.swift */ = {isa = PBXFileReference; fileEncoding = 4; lastKnownFileType = sourcecode.swift; path = OpenHoursTests.swift; sourceTree = "<group>"; };
/* End PBXFileReference section */

/* Begin PBXFrameworksBuildPhase section */
		7B29E7BC1DA3EC360099AF38 /* Frameworks */ = {
			isa = PBXFrameworksBuildPhase;
			buildActionMask = 2147483647;
			files = (
				4F00E2C2201E3A088D934AE0 /* Pods_Prox.framework in Frameworks */,
			);
			runOnlyForDeploymentPostprocessing = 0;
		};
		7B29E7D01DA3EC360099AF38 /* Frameworks */ = {
			isa = PBXFrameworksBuildPhase;
			buildActionMask = 2147483647;
			files = (
				7C79B23D6CD1B1AC5A860E9E /* Pods_ProxTests.framework in Frameworks */,
			);
			runOnlyForDeploymentPostprocessing = 0;
		};
		7B29E7DB1DA3EC360099AF38 /* Frameworks */ = {
			isa = PBXFrameworksBuildPhase;
			buildActionMask = 2147483647;
			files = (
				EC42FE32127D2BD0FE36402D /* Pods_ProxUITests.framework in Frameworks */,
			);
			runOnlyForDeploymentPostprocessing = 0;
		};
/* End PBXFrameworksBuildPhase section */

/* Begin PBXGroup section */
		2FBD246F5822237F9BDC246D /* Frameworks */ = {
			isa = PBXGroup;
			children = (
				D3DA777E1DC2776C009C114E /* BuddyBuildSDK.framework */,
				29190FCA903C1D1AF4C77316 /* Pods_Prox.framework */,
				032E1A5B4FC2DB4F395E29E9 /* Pods_ProxTests.framework */,
				D7E6AA9F3734D8F66B0C39F3 /* Pods_ProxUITests.framework */,
			);
			name = Frameworks;
			sourceTree = "<group>";
		};
		7B29E7B61DA3EC360099AF38 = {
			isa = PBXGroup;
			children = (
				7B561BB91DAC02B90096D8BC /* hilton_location.gpx */,
				7B29E7C11DA3EC360099AF38 /* Prox */,
				7B29E7D61DA3EC360099AF38 /* ProxTests */,
				7B29E7E11DA3EC360099AF38 /* ProxUITests */,
				7B29E7C01DA3EC360099AF38 /* Products */,
				B811BE4A32B2F4B8A7FAAB00 /* Pods */,
				2FBD246F5822237F9BDC246D /* Frameworks */,
			);
			sourceTree = "<group>";
		};
		7B29E7C01DA3EC360099AF38 /* Products */ = {
			isa = PBXGroup;
			children = (
				7B29E7BF1DA3EC360099AF38 /* Prox.app */,
				7B29E7D31DA3EC360099AF38 /* ProxTests.xctest */,
				7B29E7DE1DA3EC360099AF38 /* ProxUITests.xctest */,
			);
			name = Products;
			sourceTree = "<group>";
		};
		7B29E7C11DA3EC360099AF38 /* Prox */ = {
			isa = PBXGroup;
			children = (
				7B29E7C21DA3EC360099AF38 /* AppDelegate.swift */,
				7B29E7C91DA3EC360099AF38 /* Assets.xcassets */,
				E6101A8F1DDA45CD00D05B74 /* Data.bundle */,
				E65857E31DB6A75400CD18F8 /* Database */,
				7BD5CC881DB0EB7400BCF50D /* GoogleService-Info.plist */,
				392F3D961DD4395000B44B01 /* RemoteConfigDefaults.plist */,
				39C4EC9C1DDB464200B53B77 /* RemoteConfigKeys.swift */,
				E67146341DB5488D007A99E4 /* Extensions */,
				7B29E7CE1DA3EC360099AF38 /* Info.plist */,
				7B29E7CB1DA3EC360099AF38 /* LaunchScreen.storyboard */,
				7B5095631DB531CA007C54F0 /* Models */,
				7B561BB11DABD5730096D8BC /* Place Carousel */,
				7B9DA1581DBE6F0A00A68C82 /* PlaceDetails */,
				D3DA77821DC289A4009C114E /* Prox-Bridging-Header.h */,
				7BD5CC601DAFF02100BCF50D /* ThirdParty */,
				7B50956F1DB5352E007C54F0 /* Utilities */,
				7B5095681DB53382007C54F0 /* Widgets */,
			);
			path = Prox;
			sourceTree = "<group>";
		};
		7B29E7D61DA3EC360099AF38 /* ProxTests */ = {
			isa = PBXGroup;
			children = (
				E68BD90E1DCAAD6B007B51A3 /* OpenHoursTests.swift */,
				E68BD90C1DCA9E8E007B51A3 /* DayOfWeekTests.swift */,
				7B29E7D71DA3EC360099AF38 /* ProxTests.swift */,
				7B29E7D91DA3EC360099AF38 /* Info.plist */,
				7B5095801DB65FD4007C54F0 /* TravelTimesTests.swift */,
				7B86518F1DBF8544002A666A /* PlaceCarouselViewControllerTests.swift */,
				7B8651931DBFAFA8002A666A /* PlaceUtilitiesTests.swift */,
				E6101A951DDA481800D05B74 /* CategoriesUtilTests.swift */,
				7B2EF5861DDF4D7200695515 /* TimeIntervalTests.swift */,
				7B2EF58D1DE36E8600695515 /* EventsProviderTests.swift */,
			);
			path = ProxTests;
			sourceTree = "<group>";
		};
		7B29E7E11DA3EC360099AF38 /* ProxUITests */ = {
			isa = PBXGroup;
			children = (
				7B29E7E21DA3EC360099AF38 /* ProxUITests.swift */,
				7B29E7E41DA3EC360099AF38 /* Info.plist */,
			);
			path = ProxUITests;
			sourceTree = "<group>";
		};
		7B5095631DB531CA007C54F0 /* Models */ = {
			isa = PBXGroup;
			children = (
				E65857DD1DB69F4200CD18F8 /* ReviewProvider.swift */,
				7B5095641DB531CA007C54F0 /* Place.swift */,
				7B48EBD91DD1F679005C36CB /* GeofenceRegion.swift */,
				7BA05BE41DD4CCB1009AC121 /* Event.swift */,
			);
			path = Models;
			sourceTree = "<group>";
		};
		7B5095681DB53382007C54F0 /* Widgets */ = {
			isa = PBXGroup;
			children = (
				7B50956D1DB53429007C54F0 /* HorizontalLineView.swift */,
				7B5095691DB53382007C54F0 /* ReviewContainerView.swift */,
				7B50956A1DB53382007C54F0 /* ReviewScoreView.swift */,
				E61831981DE0BDBA00D1810F /* TravelTimesView.swift */,
			);
			path = Widgets;
			sourceTree = "<group>";
		};
		7B50956F1DB5352E007C54F0 /* Utilities */ = {
			isa = PBXGroup;
			children = (
				7B0ECE471DD6145500ABBD72 /* LocationMonitor.swift */,
				E681E7571DE3562200902CDA /* Animatable.swift */,
				7B5095771DB64E76007C54F0 /* TravelTimesProvider.swift */,
				7B5095701DB5352E007C54F0 /* Colors.swift */,
				7B5095711DB5352E007C54F0 /* Fonts.swift */,
				7B9DA14A1DBE332E00A68C82 /* AppConstants.swift */,
				7B8651911DBFAF19002A666A /* PlaceUtilities.swift */,
				7B9D15C51DC0D2E70051B760 /* OpenInHelper.swift */,
				7BA05BEA1DD4D602009AC121 /* EventNotificationsManager.swift */,
				E6101A971DDA7B8500D05B74 /* CategoriesUtil.swift */,
			);
			path = Utilities;
			sourceTree = "<group>";
		};
		7B561BB11DABD5730096D8BC /* Place Carousel */ = {
			isa = PBXGroup;
			children = (
				7B9DA1561DBE6EE300A68C82 /* PlaceCarouselViewController.swift */,
				7B5095661DB53378007C54F0 /* PlaceCarouselCollectionViewCell.swift */,
				7B5095611DB531C0007C54F0 /* PlaceCarousel.swift */,
				7B561BB21DABD5C90096D8BC /* PlaceCarouselHeaderView.swift */,
				E61252F01DDF761C007E33B7 /* MapPlacesTransition.swift */,
			);
			name = "Place Carousel";
			sourceTree = "<group>";
		};
		7B9D15C91DC35E530051B760 /* OpenInFirefoxClient */ = {
			isa = PBXGroup;
			children = (
				7B9D15C71DC0D51C0051B760 /* OpenInFirefoxControllerSwift.swift */,
			);
			name = OpenInFirefoxClient;
			sourceTree = "<group>";
		};
		7B9DA1581DBE6F0A00A68C82 /* PlaceDetails */ = {
			isa = PBXGroup;
			children = (
				7B9DA1591DBE6F7500A68C82 /* PlaceDetailViewController.swift */,
				E662FF491DC022940042C4A9 /* PlaceDetailsCardView.swift */,
				E662FF4B1DC030170042C4A9 /* PlaceDetailsIconInfoView.swift */,
				E662FF4D1DC1861C0042C4A9 /* PlaceDetailsDescriptionView.swift */,
				7BB1CA441DC39756004AEE56 /* ImageCarouselCollectionViewCell.swift */,
				7BB1CA481DC8C6C5004AEE56 /* MapButton.swift */,
				7BB1CA461DC39FB3004AEE56 /* PlaceDetailsCardViewController.swift */,
				E61972131DD28B7A00C9D093 /* PlaceDetailsEventView.swift */,
				E618319A1DE0C57700D1810F /* PlaceDetailsTravelTimesView.swift */,
			);
			path = PlaceDetails;
			sourceTree = "<group>";
		};
		7BD5CC601DAFF02100BCF50D /* ThirdParty */ = {
			isa = PBXGroup;
			children = (
				7B9D15C91DC35E530051B760 /* OpenInFirefoxClient */,
				7BD5CC6B1DAFF07E00BCF50D /* GeoFire */,
			);
			name = ThirdParty;
			sourceTree = "<group>";
		};
		7BD5CC6B1DAFF07E00BCF50D /* GeoFire */ = {
			isa = PBXGroup;
			children = (
				7BD5CC6C1DAFF07E00BCF50D /* API */,
				7BD5CC711DAFF07E00BCF50D /* GeoFire-Prefix.pch */,
				7BD5CC721DAFF07E00BCF50D /* Implementation */,
			);
			path = GeoFire;
			sourceTree = "<group>";
		};
		7BD5CC6C1DAFF07E00BCF50D /* API */ = {
			isa = PBXGroup;
			children = (
				7BD5CC6D1DAFF07E00BCF50D /* GeoFire.h */,
				7BD5CC6E1DAFF07E00BCF50D /* GFCircleQuery.h */,
				7BD5CC6F1DAFF07E00BCF50D /* GFQuery.h */,
				7BD5CC701DAFF07E00BCF50D /* GFRegionQuery.h */,
			);
			path = API;
			sourceTree = "<group>";
		};
		7BD5CC721DAFF07E00BCF50D /* Implementation */ = {
			isa = PBXGroup;
			children = (
				7BD5CC731DAFF07E00BCF50D /* GeoFire+Private.h */,
				7BD5CC741DAFF07E00BCF50D /* GeoFire.m */,
				7BD5CC751DAFF07E00BCF50D /* GFBase32Utils.h */,
				7BD5CC761DAFF07E00BCF50D /* GFBase32Utils.m */,
				7BD5CC771DAFF07E00BCF50D /* GFGeoHash.h */,
				7BD5CC781DAFF07E00BCF50D /* GFGeoHash.m */,
				7BD5CC791DAFF07E00BCF50D /* GFGeoHashQuery.h */,
				7BD5CC7A1DAFF07E00BCF50D /* GFGeoHashQuery.m */,
				7BD5CC7B1DAFF07E00BCF50D /* GFQuery+Private.h */,
				7BD5CC7C1DAFF07E00BCF50D /* GFQuery.m */,
			);
			path = Implementation;
			sourceTree = "<group>";
		};
		B811BE4A32B2F4B8A7FAAB00 /* Pods */ = {
			isa = PBXGroup;
			children = (
				75091F0A7DE7F3D6E008D07B /* Pods-Prox.debug.xcconfig */,
				246E3C4ADD7C4DD2150C111B /* Pods-Prox.release.xcconfig */,
				55740F6C4426324FDA569848 /* Pods-Prox.enterprise.xcconfig */,
				64E189E4D93A85A43CF269E2 /* Pods-ProxTests.debug.xcconfig */,
				0EA57261799D082127AF0A24 /* Pods-ProxTests.release.xcconfig */,
				A62868128BA3BDA4EF8E22F1 /* Pods-ProxTests.enterprise.xcconfig */,
				D4ACFAE1468306F6BC08DB51 /* Pods-ProxUITests.debug.xcconfig */,
				324CE3415A3E66A0F7F7CF54 /* Pods-ProxUITests.release.xcconfig */,
				18F1C6CC1D18EC45A9072FF1 /* Pods-ProxUITests.enterprise.xcconfig */,
				1E318DF6890B9E7221222152 /* Pods-Prox.enterprise kona.xcconfig */,
				0B7888AD8C6E7538A1FCCDD3 /* Pods-ProxTests.enterprise kona.xcconfig */,
				BD2188137E599F03500C7FBD /* Pods-ProxUITests.enterprise kona.xcconfig */,
			);
			name = Pods;
			sourceTree = "<group>";
		};
		E65857E31DB6A75400CD18F8 /* Database */ = {
			isa = PBXGroup;
			children = (
				7B9DA1521DBE6ED300A68C82 /* FirebasePlacesDatabase.swift */,
				7B9DA1531DBE6ED300A68C82 /* PlacesDatabase.swift */,
				7B5095841DB903B7007C54F0 /* DatabaseResult.swift */,
				7BA05BE21DD4CC75009AC121 /* EventsDatabase.swift */,
				7BA05BE81DD4D149009AC121 /* EventsController.swift */,
				392F3D8F1DD20EAE00B44B01 /* PlacesController.swift */,
				7B1C657A1DDCA9A90047559C /* FirebaseEventsDatabase.swift */,
			);
			name = Database;
			sourceTree = "<group>";
		};
		E67146341DB5488D007A99E4 /* Extensions */ = {
			isa = PBXGroup;
			children = (
				7B5095741DB62590007C54F0 /* NSLayoutConstraint.swift */,
				E67146351DB54896007A99E4 /* CLLocationManager.swift */,
				7B1C657C1DDF28F00047559C /* TimeInterval.swift */,
			);
			name = Extensions;
			sourceTree = "<group>";
		};
/* End PBXGroup section */

/* Begin PBXNativeTarget section */
		7B29E7BE1DA3EC360099AF38 /* Prox */ = {
			isa = PBXNativeTarget;
			buildConfigurationList = 7B29E7E71DA3EC360099AF38 /* Build configuration list for PBXNativeTarget "Prox" */;
			buildPhases = (
				6729F4AA6A17117FF7E684CC /* [CP] Check Pods Manifest.lock */,
				7B29E7BB1DA3EC360099AF38 /* Sources */,
				7B29E7BC1DA3EC360099AF38 /* Frameworks */,
				7B29E7BD1DA3EC360099AF38 /* Resources */,
				1636215F6AEC5220231BB4FE /* [CP] Embed Pods Frameworks */,
				E44ED0698E7847B03C5E0B42 /* [CP] Copy Pods Resources */,
			);
			buildRules = (
			);
			dependencies = (
			);
			name = Prox;
			productName = Prox;
			productReference = 7B29E7BF1DA3EC360099AF38 /* Prox.app */;
			productType = "com.apple.product-type.application";
		};
		7B29E7D21DA3EC360099AF38 /* ProxTests */ = {
			isa = PBXNativeTarget;
			buildConfigurationList = 7B29E7EA1DA3EC360099AF38 /* Build configuration list for PBXNativeTarget "ProxTests" */;
			buildPhases = (
				643E48FB3AA842999EDB7FE3 /* [CP] Check Pods Manifest.lock */,
				7B29E7CF1DA3EC360099AF38 /* Sources */,
				7B29E7D01DA3EC360099AF38 /* Frameworks */,
				7B29E7D11DA3EC360099AF38 /* Resources */,
				34C4A169046F5246D4454DE4 /* [CP] Embed Pods Frameworks */,
				DFBE10C041A9079EC4DBA2FF /* [CP] Copy Pods Resources */,
			);
			buildRules = (
			);
			dependencies = (
				7B29E7D51DA3EC360099AF38 /* PBXTargetDependency */,
			);
			name = ProxTests;
			productName = ProxTests;
			productReference = 7B29E7D31DA3EC360099AF38 /* ProxTests.xctest */;
			productType = "com.apple.product-type.bundle.unit-test";
		};
		7B29E7DD1DA3EC360099AF38 /* ProxUITests */ = {
			isa = PBXNativeTarget;
			buildConfigurationList = 7B29E7ED1DA3EC360099AF38 /* Build configuration list for PBXNativeTarget "ProxUITests" */;
			buildPhases = (
				F8045576D5583DACFDA0B851 /* [CP] Check Pods Manifest.lock */,
				7B29E7DA1DA3EC360099AF38 /* Sources */,
				7B29E7DB1DA3EC360099AF38 /* Frameworks */,
				7B29E7DC1DA3EC360099AF38 /* Resources */,
				03ADAB43F4290053FD239A9E /* [CP] Copy Pods Resources */,
				FD98667ED4EB26FD0CEF79F8 /* [CP] Embed Pods Frameworks */,
			);
			buildRules = (
			);
			dependencies = (
				7B29E7E01DA3EC360099AF38 /* PBXTargetDependency */,
			);
			name = ProxUITests;
			productName = ProxUITests;
			productReference = 7B29E7DE1DA3EC360099AF38 /* ProxUITests.xctest */;
			productType = "com.apple.product-type.bundle.ui-testing";
		};
/* End PBXNativeTarget section */

/* Begin PBXProject section */
		7B29E7B71DA3EC360099AF38 /* Project object */ = {
			isa = PBXProject;
			attributes = {
				LastSwiftUpdateCheck = 0800;
				LastUpgradeCheck = 0800;
				ORGANIZATIONNAME = Mozilla;
				TargetAttributes = {
					7B29E7BE1DA3EC360099AF38 = {
						CreatedOnToolsVersion = 8.0;
						DevelopmentTeam = 43AQ936H96;
						ProvisioningStyle = Automatic;
						SystemCapabilities = {
							com.apple.BackgroundModes = {
								enabled = 1;
							};
						};
					};
					7B29E7D21DA3EC360099AF38 = {
						CreatedOnToolsVersion = 8.0;
						DevelopmentTeam = 9G8J6YA743;
						ProvisioningStyle = Automatic;
						TestTargetID = 7B29E7BE1DA3EC360099AF38;
					};
					7B29E7DD1DA3EC360099AF38 = {
						CreatedOnToolsVersion = 8.0;
						DevelopmentTeam = 9G8J6YA743;
						ProvisioningStyle = Automatic;
						TestTargetID = 7B29E7BE1DA3EC360099AF38;
					};
				};
			};
			buildConfigurationList = 7B29E7BA1DA3EC360099AF38 /* Build configuration list for PBXProject "Prox" */;
			compatibilityVersion = "Xcode 3.2";
			developmentRegion = English;
			hasScannedForEncodings = 0;
			knownRegions = (
				en,
				Base,
			);
			mainGroup = 7B29E7B61DA3EC360099AF38;
			productRefGroup = 7B29E7C01DA3EC360099AF38 /* Products */;
			projectDirPath = "";
			projectRoot = "";
			targets = (
				7B29E7BE1DA3EC360099AF38 /* Prox */,
				7B29E7D21DA3EC360099AF38 /* ProxTests */,
				7B29E7DD1DA3EC360099AF38 /* ProxUITests */,
			);
		};
/* End PBXProject section */

/* Begin PBXResourcesBuildPhase section */
		7B29E7BD1DA3EC360099AF38 /* Resources */ = {
			isa = PBXResourcesBuildPhase;
			buildActionMask = 2147483647;
			files = (
				7B561BBA1DAC02B90096D8BC /* hilton_location.gpx in Resources */,
				392F3D971DD4395000B44B01 /* RemoteConfigDefaults.plist in Resources */,
				7BD5CC891DB0EB7400BCF50D /* GoogleService-Info.plist in Resources */,
				7B29E7CD1DA3EC360099AF38 /* LaunchScreen.storyboard in Resources */,
				7B29E7CA1DA3EC360099AF38 /* Assets.xcassets in Resources */,
				E6101A901DDA45CD00D05B74 /* Data.bundle in Resources */,
			);
			runOnlyForDeploymentPostprocessing = 0;
		};
		7B29E7D11DA3EC360099AF38 /* Resources */ = {
			isa = PBXResourcesBuildPhase;
			buildActionMask = 2147483647;
			files = (
				7BD5CC8A1DB0EB7400BCF50D /* GoogleService-Info.plist in Resources */,
				E6101A911DDA45CD00D05B74 /* Data.bundle in Resources */,
			);
			runOnlyForDeploymentPostprocessing = 0;
		};
		7B29E7DC1DA3EC360099AF38 /* Resources */ = {
			isa = PBXResourcesBuildPhase;
			buildActionMask = 2147483647;
			files = (
				7BD5CC8B1DB0EB7400BCF50D /* GoogleService-Info.plist in Resources */,
				E6101A921DDA45CD00D05B74 /* Data.bundle in Resources */,
			);
			runOnlyForDeploymentPostprocessing = 0;
		};
/* End PBXResourcesBuildPhase section */

/* Begin PBXShellScriptBuildPhase section */
		03ADAB43F4290053FD239A9E /* [CP] Copy Pods Resources */ = {
			isa = PBXShellScriptBuildPhase;
			buildActionMask = 2147483647;
			files = (
			);
			inputPaths = (
			);
			name = "[CP] Copy Pods Resources";
			outputPaths = (
			);
			runOnlyForDeploymentPostprocessing = 0;
			shellPath = /bin/sh;
			shellScript = "\"${SRCROOT}/../Pods/Target Support Files/Pods-ProxUITests/Pods-ProxUITests-resources.sh\"\n";
			showEnvVarsInLog = 0;
		};
		1636215F6AEC5220231BB4FE /* [CP] Embed Pods Frameworks */ = {
			isa = PBXShellScriptBuildPhase;
			buildActionMask = 2147483647;
			files = (
			);
			inputPaths = (
			);
			name = "[CP] Embed Pods Frameworks";
			outputPaths = (
			);
			runOnlyForDeploymentPostprocessing = 0;
			shellPath = /bin/sh;
			shellScript = "\"${SRCROOT}/../Pods/Target Support Files/Pods-Prox/Pods-Prox-frameworks.sh\"\n";
			showEnvVarsInLog = 0;
		};
		34C4A169046F5246D4454DE4 /* [CP] Embed Pods Frameworks */ = {
			isa = PBXShellScriptBuildPhase;
			buildActionMask = 2147483647;
			files = (
			);
			inputPaths = (
			);
			name = "[CP] Embed Pods Frameworks";
			outputPaths = (
			);
			runOnlyForDeploymentPostprocessing = 0;
			shellPath = /bin/sh;
			shellScript = "\"${SRCROOT}/../Pods/Target Support Files/Pods-ProxTests/Pods-ProxTests-frameworks.sh\"\n";
			showEnvVarsInLog = 0;
		};
		643E48FB3AA842999EDB7FE3 /* [CP] Check Pods Manifest.lock */ = {
			isa = PBXShellScriptBuildPhase;
			buildActionMask = 2147483647;
			files = (
			);
			inputPaths = (
			);
			name = "[CP] Check Pods Manifest.lock";
			outputPaths = (
			);
			runOnlyForDeploymentPostprocessing = 0;
			shellPath = /bin/sh;
			shellScript = "diff \"${PODS_ROOT}/../Podfile.lock\" \"${PODS_ROOT}/Manifest.lock\" > /dev/null\nif [ $? != 0 ] ; then\n    # print error to STDERR\n    echo \"error: The sandbox is not in sync with the Podfile.lock. Run 'pod install' or update your CocoaPods installation.\" >&2\n    exit 1\nfi\n";
			showEnvVarsInLog = 0;
		};
		6729F4AA6A17117FF7E684CC /* [CP] Check Pods Manifest.lock */ = {
			isa = PBXShellScriptBuildPhase;
			buildActionMask = 2147483647;
			files = (
			);
			inputPaths = (
			);
			name = "[CP] Check Pods Manifest.lock";
			outputPaths = (
			);
			runOnlyForDeploymentPostprocessing = 0;
			shellPath = /bin/sh;
			shellScript = "diff \"${PODS_ROOT}/../Podfile.lock\" \"${PODS_ROOT}/Manifest.lock\" > /dev/null\nif [ $? != 0 ] ; then\n    # print error to STDERR\n    echo \"error: The sandbox is not in sync with the Podfile.lock. Run 'pod install' or update your CocoaPods installation.\" >&2\n    exit 1\nfi\n";
			showEnvVarsInLog = 0;
		};
		DFBE10C041A9079EC4DBA2FF /* [CP] Copy Pods Resources */ = {
			isa = PBXShellScriptBuildPhase;
			buildActionMask = 2147483647;
			files = (
			);
			inputPaths = (
			);
			name = "[CP] Copy Pods Resources";
			outputPaths = (
			);
			runOnlyForDeploymentPostprocessing = 0;
			shellPath = /bin/sh;
			shellScript = "\"${SRCROOT}/../Pods/Target Support Files/Pods-ProxTests/Pods-ProxTests-resources.sh\"\n";
			showEnvVarsInLog = 0;
		};
		E44ED0698E7847B03C5E0B42 /* [CP] Copy Pods Resources */ = {
			isa = PBXShellScriptBuildPhase;
			buildActionMask = 2147483647;
			files = (
			);
			inputPaths = (
			);
			name = "[CP] Copy Pods Resources";
			outputPaths = (
			);
			runOnlyForDeploymentPostprocessing = 0;
			shellPath = /bin/sh;
			shellScript = "\"${SRCROOT}/../Pods/Target Support Files/Pods-Prox/Pods-Prox-resources.sh\"\n";
			showEnvVarsInLog = 0;
		};
		F8045576D5583DACFDA0B851 /* [CP] Check Pods Manifest.lock */ = {
			isa = PBXShellScriptBuildPhase;
			buildActionMask = 2147483647;
			files = (
			);
			inputPaths = (
			);
			name = "[CP] Check Pods Manifest.lock";
			outputPaths = (
			);
			runOnlyForDeploymentPostprocessing = 0;
			shellPath = /bin/sh;
			shellScript = "diff \"${PODS_ROOT}/../Podfile.lock\" \"${PODS_ROOT}/Manifest.lock\" > /dev/null\nif [ $? != 0 ] ; then\n    # print error to STDERR\n    echo \"error: The sandbox is not in sync with the Podfile.lock. Run 'pod install' or update your CocoaPods installation.\" >&2\n    exit 1\nfi\n";
			showEnvVarsInLog = 0;
		};
		FD98667ED4EB26FD0CEF79F8 /* [CP] Embed Pods Frameworks */ = {
			isa = PBXShellScriptBuildPhase;
			buildActionMask = 2147483647;
			files = (
			);
			inputPaths = (
			);
			name = "[CP] Embed Pods Frameworks";
			outputPaths = (
			);
			runOnlyForDeploymentPostprocessing = 0;
			shellPath = /bin/sh;
			shellScript = "\"${SRCROOT}/../Pods/Target Support Files/Pods-ProxUITests/Pods-ProxUITests-frameworks.sh\"\n";
			showEnvVarsInLog = 0;
		};
/* End PBXShellScriptBuildPhase section */

/* Begin PBXSourcesBuildPhase section */
		7B29E7BB1DA3EC360099AF38 /* Sources */ = {
			isa = PBXSourcesBuildPhase;
			buildActionMask = 2147483647;
			files = (
				7B9D15C61DC0D2E70051B760 /* OpenInHelper.swift in Sources */,
				7B1C657D1DDF28F00047559C /* TimeInterval.swift in Sources */,
				7B5095731DB5352E007C54F0 /* Fonts.swift in Sources */,
				7BB1CA471DC39FB3004AEE56 /* PlaceDetailsCardViewController.swift in Sources */,
				7BA05BE91DD4D149009AC121 /* EventsController.swift in Sources */,
				7B9D15C81DC0D51C0051B760 /* OpenInFirefoxControllerSwift.swift in Sources */,
				7B5095621DB531C0007C54F0 /* PlaceCarousel.swift in Sources */,
				7B5095721DB5352E007C54F0 /* Colors.swift in Sources */,
				7B48EBDA1DD1F679005C36CB /* GeofenceRegion.swift in Sources */,
				E662FF4A1DC022940042C4A9 /* PlaceDetailsCardView.swift in Sources */,
				E6101A981DDA7B8500D05B74 /* CategoriesUtil.swift in Sources */,
				7B561BB31DABD5C90096D8BC /* PlaceCarouselHeaderView.swift in Sources */,
				7BA05BEB1DD4D602009AC121 /* EventNotificationsManager.swift in Sources */,
				E61831991DE0BDBA00D1810F /* TravelTimesView.swift in Sources */,
				7B9DA1541DBE6ED300A68C82 /* FirebasePlacesDatabase.swift in Sources */,
				E61252F11DDF761C007E33B7 /* MapPlacesTransition.swift in Sources */,
				7BB1CA451DC39756004AEE56 /* ImageCarouselCollectionViewCell.swift in Sources */,
				7B5095851DB903B7007C54F0 /* DatabaseResult.swift in Sources */,
				7B50956B1DB53382007C54F0 /* ReviewContainerView.swift in Sources */,
				7BD5CC7E1DAFF07E00BCF50D /* GFBase32Utils.m in Sources */,
				7B50956C1DB53382007C54F0 /* ReviewScoreView.swift in Sources */,
				7B9DA15A1DBE6F7500A68C82 /* PlaceDetailViewController.swift in Sources */,
				7BA05BE51DD4CCB1009AC121 /* Event.swift in Sources */,
				7BD5CC801DAFF07E00BCF50D /* GFGeoHashQuery.m in Sources */,
				E618319B1DE0C57700D1810F /* PlaceDetailsTravelTimesView.swift in Sources */,
				7B1C657B1DDCA9A90047559C /* FirebaseEventsDatabase.swift in Sources */,
				E681E7581DE3562200902CDA /* Animatable.swift in Sources */,
				7B9DA1571DBE6EE300A68C82 /* PlaceCarouselViewController.swift in Sources */,
				7B5095671DB53378007C54F0 /* PlaceCarouselCollectionViewCell.swift in Sources */,
				7B5095751DB62590007C54F0 /* NSLayoutConstraint.swift in Sources */,
				7BD5CC7D1DAFF07E00BCF50D /* GeoFire.m in Sources */,
				E67146361DB54896007A99E4 /* CLLocationManager.swift in Sources */,
				E662FF4E1DC1861C0042C4A9 /* PlaceDetailsDescriptionView.swift in Sources */,
				7B8651921DBFAF19002A666A /* PlaceUtilities.swift in Sources */,
				39C4EC9D1DDB464200B53B77 /* RemoteConfigKeys.swift in Sources */,
				E65857DE1DB69F4200CD18F8 /* ReviewProvider.swift in Sources */,
				7BD5CC7F1DAFF07E00BCF50D /* GFGeoHash.m in Sources */,
				7B50956E1DB53429007C54F0 /* HorizontalLineView.swift in Sources */,
				7B9DA14B1DBE332E00A68C82 /* AppConstants.swift in Sources */,
				392F3D901DD20EAE00B44B01 /* PlacesController.swift in Sources */,
				7B5095781DB64E76007C54F0 /* TravelTimesProvider.swift in Sources */,
				7BA05BE31DD4CC75009AC121 /* EventsDatabase.swift in Sources */,
				7B29E7C31DA3EC360099AF38 /* AppDelegate.swift in Sources */,
				7BB1CA491DC8C6C5004AEE56 /* MapButton.swift in Sources */,
				E662FF4C1DC030170042C4A9 /* PlaceDetailsIconInfoView.swift in Sources */,
				7BD5CC811DAFF07E00BCF50D /* GFQuery.m in Sources */,
				7B9DA1551DBE6ED300A68C82 /* PlacesDatabase.swift in Sources */,
				7B5095651DB531CA007C54F0 /* Place.swift in Sources */,
				7B0ECE481DD6145500ABBD72 /* LocationMonitor.swift in Sources */,
				E61972141DD28B7A00C9D093 /* PlaceDetailsEventView.swift in Sources */,
			);
			runOnlyForDeploymentPostprocessing = 0;
		};
		7B29E7CF1DA3EC360099AF38 /* Sources */ = {
			isa = PBXSourcesBuildPhase;
			buildActionMask = 2147483647;
			files = (
				7B8651901DBF8544002A666A /* PlaceCarouselViewControllerTests.swift in Sources */,
				E6101A961DDA481800D05B74 /* CategoriesUtilTests.swift in Sources */,
				7B5095811DB65FD4007C54F0 /* TravelTimesTests.swift in Sources */,
				7B8651941DBFAFA8002A666A /* PlaceUtilitiesTests.swift in Sources */,
				7B29E7D81DA3EC360099AF38 /* ProxTests.swift in Sources */,
				7B2EF5871DDF4D7200695515 /* TimeIntervalTests.swift in Sources */,
				7B50957A1DB65342007C54F0 /* TravelTimesProvider.swift in Sources */,
				E68BD90D1DCA9E8E007B51A3 /* DayOfWeekTests.swift in Sources */,
				E68BD90F1DCAAD6B007B51A3 /* OpenHoursTests.swift in Sources */,
				39C4EC9F1DDCA75500B53B77 /* RemoteConfigKeys.swift in Sources */,
				7B2EF58E1DE36E8600695515 /* EventsProviderTests.swift in Sources */,
			);
			runOnlyForDeploymentPostprocessing = 0;
		};
		7B29E7DA1DA3EC360099AF38 /* Sources */ = {
			isa = PBXSourcesBuildPhase;
			buildActionMask = 2147483647;
			files = (
				7B29E7E31DA3EC360099AF38 /* ProxUITests.swift in Sources */,
				39C4EC9E1DDCA75400B53B77 /* RemoteConfigKeys.swift in Sources */,
			);
			runOnlyForDeploymentPostprocessing = 0;
		};
/* End PBXSourcesBuildPhase section */

/* Begin PBXTargetDependency section */
		7B29E7D51DA3EC360099AF38 /* PBXTargetDependency */ = {
			isa = PBXTargetDependency;
			target = 7B29E7BE1DA3EC360099AF38 /* Prox */;
			targetProxy = 7B29E7D41DA3EC360099AF38 /* PBXContainerItemProxy */;
		};
		7B29E7E01DA3EC360099AF38 /* PBXTargetDependency */ = {
			isa = PBXTargetDependency;
			target = 7B29E7BE1DA3EC360099AF38 /* Prox */;
			targetProxy = 7B29E7DF1DA3EC360099AF38 /* PBXContainerItemProxy */;
		};
/* End PBXTargetDependency section */

/* Begin PBXVariantGroup section */
		7B29E7CB1DA3EC360099AF38 /* LaunchScreen.storyboard */ = {
			isa = PBXVariantGroup;
			children = (
				7B29E7CC1DA3EC360099AF38 /* Base */,
			);
			name = LaunchScreen.storyboard;
			sourceTree = "<group>";
		};
/* End PBXVariantGroup section */

/* Begin XCBuildConfiguration section */
		7B0ECE491DDB3AA900ABBD72 /* Enterprise Kona */ = {
			isa = XCBuildConfiguration;
			buildSettings = {
				ALWAYS_SEARCH_USER_PATHS = NO;
				CLANG_ANALYZER_NONNULL = YES;
				CLANG_CXX_LANGUAGE_STANDARD = "gnu++0x";
				CLANG_CXX_LIBRARY = "libc++";
				CLANG_ENABLE_MODULES = YES;
				CLANG_ENABLE_OBJC_ARC = YES;
				CLANG_WARN_BOOL_CONVERSION = YES;
				CLANG_WARN_CONSTANT_CONVERSION = YES;
				CLANG_WARN_DIRECT_OBJC_ISA_USAGE = YES_ERROR;
				CLANG_WARN_DOCUMENTATION_COMMENTS = YES;
				CLANG_WARN_EMPTY_BODY = YES;
				CLANG_WARN_ENUM_CONVERSION = YES;
				CLANG_WARN_INFINITE_RECURSION = YES;
				CLANG_WARN_INT_CONVERSION = YES;
				CLANG_WARN_OBJC_ROOT_CLASS = YES_ERROR;
				CLANG_WARN_SUSPICIOUS_MOVES = YES;
				CLANG_WARN_UNREACHABLE_CODE = YES;
				CLANG_WARN__DUPLICATE_METHOD_MATCH = YES;
				"CODE_SIGN_IDENTITY[sdk=iphoneos*]" = "iPhone Developer";
				COPY_PHASE_STRIP = NO;
				DEBUG_INFORMATION_FORMAT = "dwarf-with-dsym";
				ENABLE_NS_ASSERTIONS = NO;
				ENABLE_STRICT_OBJC_MSGSEND = YES;
				GCC_C_LANGUAGE_STANDARD = gnu99;
				GCC_NO_COMMON_BLOCKS = YES;
				GCC_WARN_64_TO_32_BIT_CONVERSION = YES;
				GCC_WARN_ABOUT_RETURN_TYPE = YES_ERROR;
				GCC_WARN_UNDECLARED_SELECTOR = YES;
				GCC_WARN_UNINITIALIZED_AUTOS = YES_AGGRESSIVE;
				GCC_WARN_UNUSED_FUNCTION = YES;
				GCC_WARN_UNUSED_VARIABLE = YES;
				IPHONEOS_DEPLOYMENT_TARGET = 9.0;
				MTL_ENABLE_DEBUG_INFO = NO;
				SDKROOT = iphoneos;
				SWIFT_OPTIMIZATION_LEVEL = "-Owholemodule";
				TARGETED_DEVICE_FAMILY = "1,2";
				VALIDATE_PRODUCT = YES;
			};
			name = "Enterprise Kona";
		};
		7B0ECE4A1DDB3AA900ABBD72 /* Enterprise Kona */ = {
			isa = XCBuildConfiguration;
			baseConfigurationReference = 1E318DF6890B9E7221222152 /* Pods-Prox.enterprise kona.xcconfig */;
			buildSettings = {
				ALWAYS_EMBED_SWIFT_STANDARD_LIBRARIES = "$(inherited)";
				ASSETCATALOG_COMPILER_APPICON_NAME = AppIcon;
				CODE_SIGN_IDENTITY = "iPhone Developer";
				DEVELOPMENT_TEAM = 9G8J6YA743;
				INFOPLIST_FILE = Prox/Info.plist;
				LD_RUNPATH_SEARCH_PATHS = "$(inherited) @executable_path/Frameworks";
				OTHER_SWIFT_FLAGS = "$(inherited) -D MOZ_CHANNEL_ENTERPRISE_KONA";
				PRODUCT_BUNDLE_IDENTIFIER = com.mozilla.Prox.Kona;
				PRODUCT_NAME = "$(TARGET_NAME) Kona";
				SWIFT_OBJC_BRIDGING_HEADER = "$(PROJECT_DIR)/Prox/Prox-Bridging-Header.h";
				SWIFT_OPTIMIZATION_LEVEL = "-Owholemodule";
				SWIFT_VERSION = 3.0;
			};
			name = "Enterprise Kona";
		};
		7B0ECE4B1DDB3AA900ABBD72 /* Enterprise Kona */ = {
			isa = XCBuildConfiguration;
			baseConfigurationReference = 0B7888AD8C6E7538A1FCCDD3 /* Pods-ProxTests.enterprise kona.xcconfig */;
			buildSettings = {
				ALWAYS_EMBED_SWIFT_STANDARD_LIBRARIES = "$(inherited)";
				BUNDLE_LOADER = "$(TEST_HOST)";
				DEVELOPMENT_TEAM = 9G8J6YA743;
				INFOPLIST_FILE = ProxTests/Info.plist;
				LD_RUNPATH_SEARCH_PATHS = "$(inherited) @executable_path/Frameworks @loader_path/Frameworks";
				PRODUCT_BUNDLE_IDENTIFIER = com.mozilla.ProxTests;
				PRODUCT_NAME = "$(TARGET_NAME)";
				SWIFT_VERSION = 3.0;
				TEST_HOST = "$(BUILT_PRODUCTS_DIR)/Prox.app/Prox";
			};
			name = "Enterprise Kona";
		};
		7B0ECE4C1DDB3AA900ABBD72 /* Enterprise Kona */ = {
			isa = XCBuildConfiguration;
			baseConfigurationReference = BD2188137E599F03500C7FBD /* Pods-ProxUITests.enterprise kona.xcconfig */;
			buildSettings = {
				ALWAYS_EMBED_SWIFT_STANDARD_LIBRARIES = "$(inherited)";
				DEVELOPMENT_TEAM = 9G8J6YA743;
				INFOPLIST_FILE = ProxUITests/Info.plist;
				LD_RUNPATH_SEARCH_PATHS = "$(inherited) @executable_path/Frameworks @loader_path/Frameworks $(FRAMEWORK_SEARCH_PATHS)";
				PRODUCT_BUNDLE_IDENTIFIER = com.mozilla.ProxUITests;
				PRODUCT_NAME = "$(TARGET_NAME)";
				SWIFT_VERSION = 3.0;
				TEST_TARGET_NAME = Prox;
			};
			name = "Enterprise Kona";
		};
		7B29E7E51DA3EC360099AF38 /* Debug */ = {
			isa = XCBuildConfiguration;
			buildSettings = {
				ALWAYS_SEARCH_USER_PATHS = NO;
				CLANG_ANALYZER_NONNULL = YES;
				CLANG_CXX_LANGUAGE_STANDARD = "gnu++0x";
				CLANG_CXX_LIBRARY = "libc++";
				CLANG_ENABLE_MODULES = YES;
				CLANG_ENABLE_OBJC_ARC = YES;
				CLANG_WARN_BOOL_CONVERSION = YES;
				CLANG_WARN_CONSTANT_CONVERSION = YES;
				CLANG_WARN_DIRECT_OBJC_ISA_USAGE = YES_ERROR;
				CLANG_WARN_DOCUMENTATION_COMMENTS = YES;
				CLANG_WARN_EMPTY_BODY = YES;
				CLANG_WARN_ENUM_CONVERSION = YES;
				CLANG_WARN_INFINITE_RECURSION = YES;
				CLANG_WARN_INT_CONVERSION = YES;
				CLANG_WARN_OBJC_ROOT_CLASS = YES_ERROR;
				CLANG_WARN_SUSPICIOUS_MOVES = YES;
				CLANG_WARN_UNREACHABLE_CODE = YES;
				CLANG_WARN__DUPLICATE_METHOD_MATCH = YES;
				"CODE_SIGN_IDENTITY[sdk=iphoneos*]" = "iPhone Developer";
				COPY_PHASE_STRIP = NO;
				DEBUG_INFORMATION_FORMAT = "dwarf-with-dsym";
				ENABLE_STRICT_OBJC_MSGSEND = YES;
				ENABLE_TESTABILITY = YES;
				GCC_C_LANGUAGE_STANDARD = gnu99;
				GCC_DYNAMIC_NO_PIC = NO;
				GCC_NO_COMMON_BLOCKS = YES;
				GCC_OPTIMIZATION_LEVEL = 0;
				GCC_PREPROCESSOR_DEFINITIONS = (
					"DEBUG=1",
					"$(inherited)",
				);
				GCC_WARN_64_TO_32_BIT_CONVERSION = YES;
				GCC_WARN_ABOUT_RETURN_TYPE = YES_ERROR;
				GCC_WARN_UNDECLARED_SELECTOR = YES;
				GCC_WARN_UNINITIALIZED_AUTOS = YES_AGGRESSIVE;
				GCC_WARN_UNUSED_FUNCTION = YES;
				GCC_WARN_UNUSED_VARIABLE = YES;
				IPHONEOS_DEPLOYMENT_TARGET = 9.0;
				MTL_ENABLE_DEBUG_INFO = YES;
				ONLY_ACTIVE_ARCH = YES;
				SDKROOT = iphoneos;
				SWIFT_ACTIVE_COMPILATION_CONDITIONS = DEBUG;
				SWIFT_OPTIMIZATION_LEVEL = "-Onone";
				TARGETED_DEVICE_FAMILY = "1,2";
			};
			name = Debug;
		};
		7B29E7E61DA3EC360099AF38 /* Release */ = {
			isa = XCBuildConfiguration;
			buildSettings = {
				ALWAYS_SEARCH_USER_PATHS = NO;
				CLANG_ANALYZER_NONNULL = YES;
				CLANG_CXX_LANGUAGE_STANDARD = "gnu++0x";
				CLANG_CXX_LIBRARY = "libc++";
				CLANG_ENABLE_MODULES = YES;
				CLANG_ENABLE_OBJC_ARC = YES;
				CLANG_WARN_BOOL_CONVERSION = YES;
				CLANG_WARN_CONSTANT_CONVERSION = YES;
				CLANG_WARN_DIRECT_OBJC_ISA_USAGE = YES_ERROR;
				CLANG_WARN_DOCUMENTATION_COMMENTS = YES;
				CLANG_WARN_EMPTY_BODY = YES;
				CLANG_WARN_ENUM_CONVERSION = YES;
				CLANG_WARN_INFINITE_RECURSION = YES;
				CLANG_WARN_INT_CONVERSION = YES;
				CLANG_WARN_OBJC_ROOT_CLASS = YES_ERROR;
				CLANG_WARN_SUSPICIOUS_MOVES = YES;
				CLANG_WARN_UNREACHABLE_CODE = YES;
				CLANG_WARN__DUPLICATE_METHOD_MATCH = YES;
				"CODE_SIGN_IDENTITY[sdk=iphoneos*]" = "iPhone Developer";
				COPY_PHASE_STRIP = NO;
				DEBUG_INFORMATION_FORMAT = "dwarf-with-dsym";
				ENABLE_NS_ASSERTIONS = NO;
				ENABLE_STRICT_OBJC_MSGSEND = YES;
				GCC_C_LANGUAGE_STANDARD = gnu99;
				GCC_NO_COMMON_BLOCKS = YES;
				GCC_WARN_64_TO_32_BIT_CONVERSION = YES;
				GCC_WARN_ABOUT_RETURN_TYPE = YES_ERROR;
				GCC_WARN_UNDECLARED_SELECTOR = YES;
				GCC_WARN_UNINITIALIZED_AUTOS = YES_AGGRESSIVE;
				GCC_WARN_UNUSED_FUNCTION = YES;
				GCC_WARN_UNUSED_VARIABLE = YES;
				IPHONEOS_DEPLOYMENT_TARGET = 9.0;
				MTL_ENABLE_DEBUG_INFO = NO;
				SDKROOT = iphoneos;
				SWIFT_OPTIMIZATION_LEVEL = "-Owholemodule";
				TARGETED_DEVICE_FAMILY = "1,2";
				VALIDATE_PRODUCT = YES;
			};
			name = Release;
		};
		7B29E7E81DA3EC360099AF38 /* Debug */ = {
			isa = XCBuildConfiguration;
			baseConfigurationReference = 75091F0A7DE7F3D6E008D07B /* Pods-Prox.debug.xcconfig */;
			buildSettings = {
				ALWAYS_EMBED_SWIFT_STANDARD_LIBRARIES = "$(inherited)";
				ASSETCATALOG_COMPILER_APPICON_NAME = AppIcon;
				CODE_SIGN_IDENTITY = "iPhone Developer";
				DEVELOPMENT_TEAM = 43AQ936H96;
				INFOPLIST_FILE = Prox/Info.plist;
				LD_RUNPATH_SEARCH_PATHS = "$(inherited) @executable_path/Frameworks";
				OTHER_SWIFT_FLAGS = "$(inherited) -D MOZ_CHANNEL_DEBUG";
				PRODUCT_BUNDLE_IDENTIFIER = com.mozilla.Prox;
				PRODUCT_NAME = "$(TARGET_NAME)";
				SWIFT_OBJC_BRIDGING_HEADER = "$(PROJECT_DIR)/Prox/Prox-Bridging-Header.h";
				SWIFT_VERSION = 3.0;
			};
			name = Debug;
		};
		7B29E7E91DA3EC360099AF38 /* Release */ = {
			isa = XCBuildConfiguration;
			baseConfigurationReference = 246E3C4ADD7C4DD2150C111B /* Pods-Prox.release.xcconfig */;
			buildSettings = {
				ALWAYS_EMBED_SWIFT_STANDARD_LIBRARIES = "$(inherited)";
				ASSETCATALOG_COMPILER_APPICON_NAME = AppIcon;
				CODE_SIGN_IDENTITY = "iPhone Distribution";
				DEVELOPMENT_TEAM = 43AQ936H96;
				INFOPLIST_FILE = Prox/Info.plist;
				LD_RUNPATH_SEARCH_PATHS = "$(inherited) @executable_path/Frameworks";
				OTHER_SWIFT_FLAGS = "$(inherited) -D MOZ_CHANNEL_RELEASE";
				PRODUCT_BUNDLE_IDENTIFIER = com.mozilla.Prox;
				PRODUCT_NAME = "$(TARGET_NAME)";
				SWIFT_OBJC_BRIDGING_HEADER = "$(PROJECT_DIR)/Prox/Prox-Bridging-Header.h";
				SWIFT_VERSION = 3.0;
			};
			name = Release;
		};
		7B29E7EB1DA3EC360099AF38 /* Debug */ = {
			isa = XCBuildConfiguration;
			baseConfigurationReference = 64E189E4D93A85A43CF269E2 /* Pods-ProxTests.debug.xcconfig */;
			buildSettings = {
				ALWAYS_EMBED_SWIFT_STANDARD_LIBRARIES = "$(inherited)";
				BUNDLE_LOADER = "$(TEST_HOST)";
				DEVELOPMENT_TEAM = 9G8J6YA743;
				INFOPLIST_FILE = ProxTests/Info.plist;
				LD_RUNPATH_SEARCH_PATHS = "$(inherited) @executable_path/Frameworks @loader_path/Frameworks";
				PRODUCT_BUNDLE_IDENTIFIER = com.mozilla.ProxTests;
				PRODUCT_NAME = "$(TARGET_NAME)";
				SWIFT_VERSION = 3.0;
				TEST_HOST = "$(BUILT_PRODUCTS_DIR)/Prox.app/Prox";
			};
			name = Debug;
		};
		7B29E7EC1DA3EC360099AF38 /* Release */ = {
			isa = XCBuildConfiguration;
			baseConfigurationReference = 0EA57261799D082127AF0A24 /* Pods-ProxTests.release.xcconfig */;
			buildSettings = {
				ALWAYS_EMBED_SWIFT_STANDARD_LIBRARIES = "$(inherited)";
				BUNDLE_LOADER = "$(TEST_HOST)";
				DEVELOPMENT_TEAM = 9G8J6YA743;
				INFOPLIST_FILE = ProxTests/Info.plist;
				LD_RUNPATH_SEARCH_PATHS = "$(inherited) @executable_path/Frameworks @loader_path/Frameworks";
				PRODUCT_BUNDLE_IDENTIFIER = com.mozilla.ProxTests;
				PRODUCT_NAME = "$(TARGET_NAME)";
				SWIFT_VERSION = 3.0;
				TEST_HOST = "$(BUILT_PRODUCTS_DIR)/Prox.app/Prox";
			};
			name = Release;
		};
		7B29E7EE1DA3EC360099AF38 /* Debug */ = {
			isa = XCBuildConfiguration;
			baseConfigurationReference = D4ACFAE1468306F6BC08DB51 /* Pods-ProxUITests.debug.xcconfig */;
			buildSettings = {
				ALWAYS_EMBED_SWIFT_STANDARD_LIBRARIES = "$(inherited)";
				DEVELOPMENT_TEAM = 9G8J6YA743;
				INFOPLIST_FILE = ProxUITests/Info.plist;
				LD_RUNPATH_SEARCH_PATHS = "$(inherited) @executable_path/Frameworks @loader_path/Frameworks $(FRAMEWORK_SEARCH_PATHS)";
				PRODUCT_BUNDLE_IDENTIFIER = com.mozilla.ProxUITests;
				PRODUCT_NAME = "$(TARGET_NAME)";
				SWIFT_VERSION = 3.0;
				TEST_TARGET_NAME = Prox;
			};
			name = Debug;
		};
		7B29E7EF1DA3EC360099AF38 /* Release */ = {
			isa = XCBuildConfiguration;
			baseConfigurationReference = 324CE3415A3E66A0F7F7CF54 /* Pods-ProxUITests.release.xcconfig */;
			buildSettings = {
				ALWAYS_EMBED_SWIFT_STANDARD_LIBRARIES = "$(inherited)";
				DEVELOPMENT_TEAM = 9G8J6YA743;
				INFOPLIST_FILE = ProxUITests/Info.plist;
				LD_RUNPATH_SEARCH_PATHS = "$(inherited) @executable_path/Frameworks @loader_path/Frameworks $(FRAMEWORK_SEARCH_PATHS)";
				PRODUCT_BUNDLE_IDENTIFIER = com.mozilla.ProxUITests;
				PRODUCT_NAME = "$(TARGET_NAME)";
				SWIFT_VERSION = 3.0;
				TEST_TARGET_NAME = Prox;
			};
			name = Release;
		};
		7B4678A81DB5013800AC5B5D /* Enterprise */ = {
			isa = XCBuildConfiguration;
			buildSettings = {
				ALWAYS_SEARCH_USER_PATHS = NO;
				CLANG_ANALYZER_NONNULL = YES;
				CLANG_CXX_LANGUAGE_STANDARD = "gnu++0x";
				CLANG_CXX_LIBRARY = "libc++";
				CLANG_ENABLE_MODULES = YES;
				CLANG_ENABLE_OBJC_ARC = YES;
				CLANG_WARN_BOOL_CONVERSION = YES;
				CLANG_WARN_CONSTANT_CONVERSION = YES;
				CLANG_WARN_DIRECT_OBJC_ISA_USAGE = YES_ERROR;
				CLANG_WARN_DOCUMENTATION_COMMENTS = YES;
				CLANG_WARN_EMPTY_BODY = YES;
				CLANG_WARN_ENUM_CONVERSION = YES;
				CLANG_WARN_INFINITE_RECURSION = YES;
				CLANG_WARN_INT_CONVERSION = YES;
				CLANG_WARN_OBJC_ROOT_CLASS = YES_ERROR;
				CLANG_WARN_SUSPICIOUS_MOVES = YES;
				CLANG_WARN_UNREACHABLE_CODE = YES;
				CLANG_WARN__DUPLICATE_METHOD_MATCH = YES;
				"CODE_SIGN_IDENTITY[sdk=iphoneos*]" = "iPhone Developer";
				COPY_PHASE_STRIP = NO;
				DEBUG_INFORMATION_FORMAT = "dwarf-with-dsym";
				ENABLE_NS_ASSERTIONS = NO;
				ENABLE_STRICT_OBJC_MSGSEND = YES;
				GCC_C_LANGUAGE_STANDARD = gnu99;
				GCC_NO_COMMON_BLOCKS = YES;
				GCC_WARN_64_TO_32_BIT_CONVERSION = YES;
				GCC_WARN_ABOUT_RETURN_TYPE = YES_ERROR;
				GCC_WARN_UNDECLARED_SELECTOR = YES;
				GCC_WARN_UNINITIALIZED_AUTOS = YES_AGGRESSIVE;
				GCC_WARN_UNUSED_FUNCTION = YES;
				GCC_WARN_UNUSED_VARIABLE = YES;
				IPHONEOS_DEPLOYMENT_TARGET = 9.0;
				MTL_ENABLE_DEBUG_INFO = NO;
				SDKROOT = iphoneos;
				SWIFT_OPTIMIZATION_LEVEL = "-Owholemodule";
				TARGETED_DEVICE_FAMILY = "1,2";
				VALIDATE_PRODUCT = YES;
			};
			name = Enterprise;
		};
		7B4678A91DB5013800AC5B5D /* Enterprise */ = {
			isa = XCBuildConfiguration;
			baseConfigurationReference = 55740F6C4426324FDA569848 /* Pods-Prox.enterprise.xcconfig */;
			buildSettings = {
				ALWAYS_EMBED_SWIFT_STANDARD_LIBRARIES = "$(inherited)";
				ASSETCATALOG_COMPILER_APPICON_NAME = AppIcon;
				CODE_SIGN_IDENTITY = "iPhone Developer";
				DEVELOPMENT_TEAM = 9G8J6YA743;
				INFOPLIST_FILE = Prox/Info.plist;
				LD_RUNPATH_SEARCH_PATHS = "$(inherited) @executable_path/Frameworks";
				OTHER_SWIFT_FLAGS = "$(inherited) -D MOZ_CHANNEL_ENTERPRISE";
				PRODUCT_BUNDLE_IDENTIFIER = com.mozilla.Prox;
				PRODUCT_NAME = "$(TARGET_NAME)";
				SWIFT_OBJC_BRIDGING_HEADER = "$(PROJECT_DIR)/Prox/Prox-Bridging-Header.h";
				SWIFT_VERSION = 3.0;
			};
			name = Enterprise;
		};
		7B4678AA1DB5013800AC5B5D /* Enterprise */ = {
			isa = XCBuildConfiguration;
			baseConfigurationReference = A62868128BA3BDA4EF8E22F1 /* Pods-ProxTests.enterprise.xcconfig */;
			buildSettings = {
				ALWAYS_EMBED_SWIFT_STANDARD_LIBRARIES = "$(inherited)";
				BUNDLE_LOADER = "$(TEST_HOST)";
				DEVELOPMENT_TEAM = 9G8J6YA743;
				INFOPLIST_FILE = ProxTests/Info.plist;
				LD_RUNPATH_SEARCH_PATHS = "$(inherited) @executable_path/Frameworks @loader_path/Frameworks";
				PRODUCT_BUNDLE_IDENTIFIER = com.mozilla.ProxTests;
				PRODUCT_NAME = "$(TARGET_NAME)";
				SWIFT_VERSION = 3.0;
				TEST_HOST = "$(BUILT_PRODUCTS_DIR)/Prox.app/Prox";
			};
			name = Enterprise;
		};
		7B4678AB1DB5013800AC5B5D /* Enterprise */ = {
			isa = XCBuildConfiguration;
			baseConfigurationReference = 18F1C6CC1D18EC45A9072FF1 /* Pods-ProxUITests.enterprise.xcconfig */;
			buildSettings = {
				ALWAYS_EMBED_SWIFT_STANDARD_LIBRARIES = "$(inherited)";
				DEVELOPMENT_TEAM = 9G8J6YA743;
				INFOPLIST_FILE = ProxUITests/Info.plist;
				LD_RUNPATH_SEARCH_PATHS = "$(inherited) @executable_path/Frameworks @loader_path/Frameworks $(FRAMEWORK_SEARCH_PATHS)";
				PRODUCT_BUNDLE_IDENTIFIER = com.mozilla.ProxUITests;
				PRODUCT_NAME = "$(TARGET_NAME)";
				SWIFT_VERSION = 3.0;
				TEST_TARGET_NAME = Prox;
			};
			name = Enterprise;
		};
/* End XCBuildConfiguration section */

/* Begin XCConfigurationList section */
		7B29E7BA1DA3EC360099AF38 /* Build configuration list for PBXProject "Prox" */ = {
			isa = XCConfigurationList;
			buildConfigurations = (
				7B29E7E51DA3EC360099AF38 /* Debug */,
				7B29E7E61DA3EC360099AF38 /* Release */,
				7B4678A81DB5013800AC5B5D /* Enterprise */,
				7B0ECE491DDB3AA900ABBD72 /* Enterprise Kona */,
			);
			defaultConfigurationIsVisible = 0;
			defaultConfigurationName = Release;
		};
		7B29E7E71DA3EC360099AF38 /* Build configuration list for PBXNativeTarget "Prox" */ = {
			isa = XCConfigurationList;
			buildConfigurations = (
				7B29E7E81DA3EC360099AF38 /* Debug */,
				7B29E7E91DA3EC360099AF38 /* Release */,
				7B4678A91DB5013800AC5B5D /* Enterprise */,
				7B0ECE4A1DDB3AA900ABBD72 /* Enterprise Kona */,
			);
			defaultConfigurationIsVisible = 0;
			defaultConfigurationName = Release;
		};
		7B29E7EA1DA3EC360099AF38 /* Build configuration list for PBXNativeTarget "ProxTests" */ = {
			isa = XCConfigurationList;
			buildConfigurations = (
				7B29E7EB1DA3EC360099AF38 /* Debug */,
				7B29E7EC1DA3EC360099AF38 /* Release */,
				7B4678AA1DB5013800AC5B5D /* Enterprise */,
				7B0ECE4B1DDB3AA900ABBD72 /* Enterprise Kona */,
			);
			defaultConfigurationIsVisible = 0;
			defaultConfigurationName = Release;
		};
		7B29E7ED1DA3EC360099AF38 /* Build configuration list for PBXNativeTarget "ProxUITests" */ = {
			isa = XCConfigurationList;
			buildConfigurations = (
				7B29E7EE1DA3EC360099AF38 /* Debug */,
				7B29E7EF1DA3EC360099AF38 /* Release */,
				7B4678AB1DB5013800AC5B5D /* Enterprise */,
				7B0ECE4C1DDB3AA900ABBD72 /* Enterprise Kona */,
			);
			defaultConfigurationIsVisible = 0;
			defaultConfigurationName = Release;
		};
/* End XCConfigurationList section */
	};
	rootObject = 7B29E7B71DA3EC360099AF38 /* Project object */;
}<|MERGE_RESOLUTION|>--- conflicted
+++ resolved
@@ -70,12 +70,9 @@
 		E6101A921DDA45CD00D05B74 /* Data.bundle in Resources */ = {isa = PBXBuildFile; fileRef = E6101A8F1DDA45CD00D05B74 /* Data.bundle */; };
 		E6101A961DDA481800D05B74 /* CategoriesUtilTests.swift in Sources */ = {isa = PBXBuildFile; fileRef = E6101A951DDA481800D05B74 /* CategoriesUtilTests.swift */; };
 		E6101A981DDA7B8500D05B74 /* CategoriesUtil.swift in Sources */ = {isa = PBXBuildFile; fileRef = E6101A971DDA7B8500D05B74 /* CategoriesUtil.swift */; };
-<<<<<<< HEAD
 		E61252F11DDF761C007E33B7 /* MapPlacesTransition.swift in Sources */ = {isa = PBXBuildFile; fileRef = E61252F01DDF761C007E33B7 /* MapPlacesTransition.swift */; };
-=======
 		E61831991DE0BDBA00D1810F /* TravelTimesView.swift in Sources */ = {isa = PBXBuildFile; fileRef = E61831981DE0BDBA00D1810F /* TravelTimesView.swift */; };
 		E618319B1DE0C57700D1810F /* PlaceDetailsTravelTimesView.swift in Sources */ = {isa = PBXBuildFile; fileRef = E618319A1DE0C57700D1810F /* PlaceDetailsTravelTimesView.swift */; };
->>>>>>> 74a9319b
 		E61972141DD28B7A00C9D093 /* PlaceDetailsEventView.swift in Sources */ = {isa = PBXBuildFile; fileRef = E61972131DD28B7A00C9D093 /* PlaceDetailsEventView.swift */; };
 		E65857DE1DB69F4200CD18F8 /* ReviewProvider.swift in Sources */ = {isa = PBXBuildFile; fileRef = E65857DD1DB69F4200CD18F8 /* ReviewProvider.swift */; };
 		E662FF4A1DC022940042C4A9 /* PlaceDetailsCardView.swift in Sources */ = {isa = PBXBuildFile; fileRef = E662FF491DC022940042C4A9 /* PlaceDetailsCardView.swift */; };
@@ -193,12 +190,9 @@
 		E6101A8F1DDA45CD00D05B74 /* Data.bundle */ = {isa = PBXFileReference; lastKnownFileType = "wrapper.plug-in"; path = Data.bundle; sourceTree = "<group>"; };
 		E6101A951DDA481800D05B74 /* CategoriesUtilTests.swift */ = {isa = PBXFileReference; fileEncoding = 4; lastKnownFileType = sourcecode.swift; path = CategoriesUtilTests.swift; sourceTree = "<group>"; };
 		E6101A971DDA7B8500D05B74 /* CategoriesUtil.swift */ = {isa = PBXFileReference; fileEncoding = 4; lastKnownFileType = sourcecode.swift; path = CategoriesUtil.swift; sourceTree = "<group>"; };
-<<<<<<< HEAD
 		E61252F01DDF761C007E33B7 /* MapPlacesTransition.swift */ = {isa = PBXFileReference; fileEncoding = 4; lastKnownFileType = sourcecode.swift; path = MapPlacesTransition.swift; sourceTree = "<group>"; };
-=======
 		E61831981DE0BDBA00D1810F /* TravelTimesView.swift */ = {isa = PBXFileReference; fileEncoding = 4; lastKnownFileType = sourcecode.swift; path = TravelTimesView.swift; sourceTree = "<group>"; };
 		E618319A1DE0C57700D1810F /* PlaceDetailsTravelTimesView.swift */ = {isa = PBXFileReference; fileEncoding = 4; lastKnownFileType = sourcecode.swift; path = PlaceDetailsTravelTimesView.swift; sourceTree = "<group>"; };
->>>>>>> 74a9319b
 		E61972131DD28B7A00C9D093 /* PlaceDetailsEventView.swift */ = {isa = PBXFileReference; fileEncoding = 4; lastKnownFileType = sourcecode.swift; path = PlaceDetailsEventView.swift; sourceTree = "<group>"; };
 		E65857DD1DB69F4200CD18F8 /* ReviewProvider.swift */ = {isa = PBXFileReference; fileEncoding = 4; lastKnownFileType = sourcecode.swift; path = ReviewProvider.swift; sourceTree = "<group>"; };
 		E662FF491DC022940042C4A9 /* PlaceDetailsCardView.swift */ = {isa = PBXFileReference; fileEncoding = 4; lastKnownFileType = sourcecode.swift; path = PlaceDetailsCardView.swift; sourceTree = "<group>"; };
